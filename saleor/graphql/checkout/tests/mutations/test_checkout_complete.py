--- conflicted
+++ resolved
@@ -5,10 +5,7 @@
 import graphene
 import pytest
 import pytz
-<<<<<<< HEAD
-=======
 from django.contrib.sites.models import Site
->>>>>>> 42f9464c
 from django.db.models.aggregates import Sum
 from django.utils import timezone
 from prices import Money
@@ -567,11 +564,7 @@
         payment_data=ANY,
         store_source=ANY,
         discounts=ANY,
-<<<<<<< HEAD
-        user=ANY,
-=======
         user=None,
->>>>>>> 42f9464c
         app=ANY,
         site_settings=ANY,
         tracking_code=ANY,

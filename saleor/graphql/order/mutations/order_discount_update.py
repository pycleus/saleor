--- conflicted
+++ resolved
@@ -55,31 +55,7 @@
         value = input.get("value", order_discount.value)
 
         order_discount_before_update = copy.deepcopy(order_discount)
-<<<<<<< HEAD
 
-        order_discount.reason = reason
-        order_discount.value = value
-        order_discount.value_type = value_type
-        order_discount.save()
-        if (
-            order_discount_before_update.value_type != value_type
-            or order_discount_before_update.value != value
-        ):
-            # call update event only when we changed the type or value of the discount
-            # Calling refreshing prices because it's set proper discount amount
-            # on OrderDiscount.
-            fetch_order_prices_if_expired(order, manager, force_update=True)
-            order_discount.refresh_from_db()
-            app = load_app(info.context)
-            user = load_user(info.context)
-            events.order_discount_updated_event(
-                order=order,
-                user=user,
-                app=app,
-                order_discount=order_discount,
-                old_order_discount=order_discount_before_update,
-            )
-=======
         with traced_atomic_transaction():
             order_discount.reason = reason
             order_discount.value = value
@@ -96,12 +72,12 @@
                 fetch_order_prices_if_expired(order, manager, force_update=True)
                 order_discount.refresh_from_db()
                 app = load_app(info.context)
+                user = load_user(info.context)
                 events.order_discount_updated_event(
                     order=order,
-                    user=info.context.user,
+                    user=user,
                     app=app,
                     order_discount=order_discount,
                     old_order_discount=order_discount_before_update,
                 )
->>>>>>> 7b75079a
         return OrderDiscountUpdate(order=order)
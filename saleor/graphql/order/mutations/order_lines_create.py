from collections import defaultdict
from typing import Dict, List

import graphene
from django.core.exceptions import ValidationError
from django.db import transaction

from ....core.permissions import OrderPermissions
from ....core.taxes import TaxError
from ....core.tracing import traced_atomic_transaction
from ....order import events
from ....order.error_codes import OrderErrorCode
from ....order.fetch import fetch_order_lines
from ....order.search import update_order_search_vector
from ....order.utils import (
    add_variant_to_order,
    invalidate_order_prices,
    recalculate_order_weight,
)
from ...app.dataloaders import load_app
from ...core.mutations import BaseMutation
from ...core.types import NonNullList, OrderError
from ...discount.dataloaders import load_discounts
from ...plugins.dataloaders import load_plugin_manager
from ...product.types import ProductVariant
from ..types import Order, OrderLine
from ..utils import (
    OrderLineData,
    validate_product_is_published_in_channel,
    validate_variant_channel_listings,
)
from .draft_order_create import OrderLineCreateInput
from .utils import EditableOrderValidationMixin, get_webhook_handler_by_order_status


class OrderLinesCreate(EditableOrderValidationMixin, BaseMutation):
    order = graphene.Field(Order, description="Related order.")
    order_lines = NonNullList(OrderLine, description="List of added order lines.")

    class Arguments:
        id = graphene.ID(
            required=True, description="ID of the order to add the lines to."
        )
        input = NonNullList(
            OrderLineCreateInput,
            required=True,
            description="Fields required to add order lines.",
        )

    class Meta:
        description = "Create order lines for an order."
        permissions = (OrderPermissions.MANAGE_ORDERS,)
        error_type_class = OrderError
        error_type_field = "order_errors"
        errors_mapping = {"lines": "input", "channel": "input"}

    @classmethod
    def validate_lines(cls, info, data, existing_lines_info):
        grouped_lines_data: List[OrderLineData] = []
        lines_data_map: Dict[str, OrderLineData] = defaultdict(OrderLineData)

        variants_from_existing_lines = [
            line_info.line.variant_id for line_info in existing_lines_info
        ]

        invalid_ids = []
        for input_line in data.get("input"):
            variant_id = input_line["variant_id"]
            force_new_line = input_line["force_new_line"]
            variant = cls.get_node_or_error(
                info, variant_id, "variant_id", only_type=ProductVariant
            )
            quantity = input_line["quantity"]

            if quantity > 0:
                if force_new_line or variants_from_existing_lines.count(variant.pk) > 1:
                    grouped_lines_data.append(
                        OrderLineData(
                            variant_id=str(variant.id),
                            variant=variant,
                            quantity=quantity,
                        )
                    )
                else:
                    line_id = cls._find_line_id_for_variant_if_exist(
                        variant.pk, existing_lines_info
                    )

                    if line_id:
                        line_data = lines_data_map[line_id]
                        line_data.line_id = line_id
                    else:
                        line_data = lines_data_map[str(variant.id)]
                        line_data.variant_id = str(variant.id)

                    line_data.variant = variant
                    line_data.quantity += quantity
            else:
                invalid_ids.append(variant_id)
        if invalid_ids:
            raise ValidationError(
                {
                    "quantity": ValidationError(
                        "Variants quantity must be greater than 0.",
                        code=OrderErrorCode.ZERO_QUANTITY,
                        params={"variants": invalid_ids},
                    ),
                }
            )

        grouped_lines_data += list(lines_data_map.values())
        return grouped_lines_data

    @classmethod
    def validate_variants(cls, order, variants):
        try:
            channel = order.channel
            validate_product_is_published_in_channel(variants, channel)
            validate_variant_channel_listings(variants, channel)
        except ValidationError as error:
            cls.remap_error_fields(error, cls._meta.errors_mapping)
            raise ValidationError(error)

    @staticmethod
    def add_lines_to_order(order, lines_data, user, app, manager, discounts):
        added_lines: List[OrderLine] = []
        try:
            for line_data in lines_data:
                line = add_variant_to_order(
                    order,
                    line_data,
                    user,
                    app,
                    manager,
                    discounts=discounts,
                    allocate_stock=order.is_unconfirmed(),
                )
                added_lines.append(line)
        except TaxError as tax_error:
            raise ValidationError(
                "Unable to calculate taxes - %s" % str(tax_error),
                code=OrderErrorCode.TAX_ERROR.value,
            )
        return added_lines

    @classmethod
    @traced_atomic_transaction()
    def perform_mutation(cls, _root, info, **data):
        order = cls.get_node_or_error(info, data.get("id"), only_type=Order)
        cls.validate_order(order)
        existing_lines_info = fetch_order_lines(order)

        lines_to_add = cls.validate_lines(info, data, existing_lines_info)
        variants = [line.variant for line in lines_to_add]
        cls.validate_variants(order, variants)
        app = load_app(info.context)
<<<<<<< HEAD
=======
        manager = load_plugin_manager(info.context)
        site = load_site(info.context)
>>>>>>> cc5008ad
        discounts = load_discounts(info.context)
        added_lines = cls.add_lines_to_order(
            order,
            lines_to_add,
            info.context.user,
            app,
<<<<<<< HEAD
            info.context.plugins,
=======
            manager,
            site.settings,
>>>>>>> cc5008ad
            discounts,
        )

        # Create the products added event
        events.order_added_products_event(
            order=order,
            user=info.context.user,
            app=app,
            order_lines=added_lines,
        )

        invalidate_order_prices(order)
        recalculate_order_weight(order)
        update_order_search_vector(order, save=False)
        order.save(
            update_fields=[
                "should_refresh_prices",
                "weight",
                "search_vector",
                "updated_at",
            ]
        )
        func = get_webhook_handler_by_order_status(order.status, manager)
        transaction.on_commit(lambda: func(order))

        return OrderLinesCreate(order=order, order_lines=added_lines)

    @classmethod
    def _find_line_id_for_variant_if_exist(cls, variant_id, lines_info):
        """Return line id by using provided variantId parameter."""
        if not lines_info:
            return

        line_info = list(
            filter(lambda x: (x.variant.pk == int(variant_id)), lines_info)
        )

        if not line_info or len(line_info) > 1:
            return

        return str(line_info[0].line.id)<|MERGE_RESOLUTION|>--- conflicted
+++ resolved
@@ -154,23 +154,14 @@
         variants = [line.variant for line in lines_to_add]
         cls.validate_variants(order, variants)
         app = load_app(info.context)
-<<<<<<< HEAD
-=======
         manager = load_plugin_manager(info.context)
-        site = load_site(info.context)
->>>>>>> cc5008ad
         discounts = load_discounts(info.context)
         added_lines = cls.add_lines_to_order(
             order,
             lines_to_add,
             info.context.user,
             app,
-<<<<<<< HEAD
-            info.context.plugins,
-=======
             manager,
-            site.settings,
->>>>>>> cc5008ad
             discounts,
         )
 

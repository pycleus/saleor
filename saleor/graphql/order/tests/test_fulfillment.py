--- conflicted
+++ resolved
@@ -83,16 +83,13 @@
         ]
     }
     mock_create_fulfillments.assert_called_once_with(
-<<<<<<< HEAD
         staff_user,
+        None,
         order,
         fulfillment_lines_for_warehouses,
         ANY,
         True,
         accepted=fulfillment_auto_confirm,
-=======
-        staff_user, None, order, fulfillment_lines_for_warehouses, ANY, True
->>>>>>> 66aacf16
     )
 
 
@@ -143,18 +140,12 @@
     }
     mock_create_fulfillments.assert_called_once_with(
         AnonymousUser(),
-<<<<<<< HEAD
-=======
         app_api_client.app,
->>>>>>> 66aacf16
         order,
         fulfillment_lines_for_warehouses,
         ANY,
         True,
-<<<<<<< HEAD
         accepted=True,
-=======
->>>>>>> 66aacf16
     )
 
 
@@ -213,11 +204,13 @@
     }
 
     mock_create_fulfillments.assert_called_once_with(
-<<<<<<< HEAD
-        staff_user, order, fulfillment_lines_for_warehouses, ANY, True, accepted=True
-=======
-        staff_user, None, order, fulfillment_lines_for_warehouses, ANY, True
->>>>>>> 66aacf16
+        staff_user,
+        None,
+        order,
+        fulfillment_lines_for_warehouses,
+        ANY,
+        True,
+        accepted=True,
     )
 
 
@@ -259,11 +252,13 @@
         str(warehouse.pk): [{"order_line": order_line, "quantity": 1}]
     }
     mock_create_fulfillments.assert_called_once_with(
-<<<<<<< HEAD
-        staff_user, order, fulfillment_lines_for_warehouses, ANY, False, accepted=True
-=======
-        staff_user, None, order, fulfillment_lines_for_warehouses, ANY, False
->>>>>>> 66aacf16
+        staff_user,
+        None,
+        order,
+        fulfillment_lines_for_warehouses,
+        ANY,
+        False,
+        accepted=True,
     )
 
 
@@ -321,11 +316,13 @@
         str(warehouse.pk): [{"order_line": order_line2, "quantity": 2}]
     }
     mock_create_fulfillments.assert_called_once_with(
-<<<<<<< HEAD
-        staff_user, order, fulfillment_lines_for_warehouses, ANY, True, accepted=True
-=======
-        staff_user, None, order, fulfillment_lines_for_warehouses, ANY, True
->>>>>>> 66aacf16
+        staff_user,
+        None,
+        order,
+        fulfillment_lines_for_warehouses,
+        ANY,
+        True,
+        accepted=True,
     )
 
 

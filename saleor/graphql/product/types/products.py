--- conflicted
+++ resolved
@@ -87,7 +87,7 @@
     AvailableProductVariantsByProductIdAndChannel,
     ProductVariantsByProductIdAndChannel,
 )
-<<<<<<< HEAD
+from ...site.dataloaders import load_site
 from ...tax.dataloaders import (
     ProductChargeTaxesByTaxClassIdLoader,
     TaxClassByIdLoader,
@@ -95,9 +95,6 @@
     TaxConfigurationPerCountryByTaxConfigurationIDLoader,
 )
 from ...tax.types import TaxClass
-=======
-from ...site.dataloaders import load_site
->>>>>>> 354c4a5b
 from ...translations.fields import TranslationField
 from ...translations.types import (
     CategoryTranslation,
@@ -1048,6 +1045,19 @@
                         tax_config_country,
                     )
 
+                    tax_config_country = next(
+                        (
+                            tc
+                            for tc in tax_configs_per_country
+                            if tc.country.code == country_code
+                        ),
+                        None,
+                    )
+                    display_gross_prices = get_display_gross_prices(
+                        tax_config,
+                        tax_config_country,
+                    )
+
                     availability = get_product_availability(
                         product=root.node,
                         product_channel_listing=product_channel_listing,

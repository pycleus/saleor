--- conflicted
+++ resolved
@@ -1,10 +1,6 @@
 import uuid
 from decimal import Decimal
-<<<<<<< HEAD
-from typing import TYPE_CHECKING, List, Optional, Union
-=======
-from typing import Dict, List, Optional, Union
->>>>>>> df46b0f7
+from typing import TYPE_CHECKING, Dict, List, Optional, Union
 
 import graphene
 from django.core.exceptions import ValidationError
@@ -25,7 +21,6 @@
     OrderPermissions,
     PaymentPermissions,
 )
-from ...core.tracing import traced_atomic_transaction
 from ...core.utils import get_client_ip
 from ...core.utils.url import validate_storefront_url
 from ...order import models as order_models
@@ -862,14 +857,11 @@
             field_name="privateMetadata",
             error_code=TransactionCreateErrorCode.METADATA_KEY_REQUIRED.value,
         )
-<<<<<<< HEAD
         cls.validate_external_url(
-            transaction_data.get("external_url"),
+            transaction.get("external_url"),
             error_code=TransactionCreateErrorCode.INVALID.value,
         )
-=======
         return instance
->>>>>>> df46b0f7
 
     @classmethod
     def create_transaction(
@@ -909,8 +901,8 @@
 
     @classmethod
     def add_amounts_to_order(cls, order_id: uuid.UUID, transaction_data: dict):
-        authorized_amount = transaction_data.get("authorized_value", 0)
-        charged_amount = transaction_data.get("charged_value", 0)
+        authorized_amount = transaction_data.get("authorized_value", Decimal("0"))
+        charged_amount = transaction_data.get("charged_value", Decimal("0"))
         if not authorized_amount and not charged_amount:
             return
         add_to_order_total_authorized_and_total_charged(
@@ -920,21 +912,6 @@
         )
 
     @classmethod
-<<<<<<< HEAD
-    @traced_atomic_transaction()
-    def perform_mutation(cls, root, info, **data):
-        instance_id = data.get("id")
-        order_or_checkout_instance = cls.get_node_or_error(info, instance_id)
-
-        app = get_app_promise(info.context).get()
-        user = info.context.user
-
-        cls.validate_input(order_or_checkout_instance, data)
-        transaction_data = {**data["transaction"]}
-        transaction_data["currency"] = order_or_checkout_instance.currency
-        transaction_event_data = data.get("transaction_event")
-        app = get_app_promise(info.context).get()
-=======
     def perform_mutation(  # type: ignore[override]
         cls,
         _root,
@@ -952,49 +929,31 @@
         )
         transaction_data = {**transaction}
         transaction_data["currency"] = order_or_checkout_instance.currency
->>>>>>> df46b0f7
+        app = get_app_promise(info.context).get()
+        user = info.context.user
+
         if isinstance(order_or_checkout_instance, checkout_models.Checkout):
             transaction_data["checkout_id"] = order_or_checkout_instance.pk
         else:
             transaction_data["order_id"] = order_or_checkout_instance.pk
-<<<<<<< HEAD
-            if transaction_event_data:
-                reference = transaction_event_data.pop("reference", None)
-                psp_reference = transaction_event_data.get("psp_reference", reference)
-                transaction_event(
-=======
             if transaction_event:
-                app = get_app_promise(info.context).get()
+                reference = transaction_event.get("reference", None)
+                psp_reference = transaction_event.get("psp_reference", reference)
                 order_transaction_event(
->>>>>>> df46b0f7
                     order=order_or_checkout_instance,
                     user=user,
                     app=app,
-<<<<<<< HEAD
-                    reference=psp_reference or "",
-                    status=transaction_event_data["status"],
-                    message=transaction_event_data.get("name", ""),
+                    reference=psp_reference,
+                    status=transaction_event["status"],
+                    message=transaction_event.get("name", ""),
                 )
-        transaction = cls.create_transaction(transaction_data, user=user, app=app)
+        new_transaction = cls.create_transaction(transaction_data, user=user, app=app)
         if order_id := transaction_data.get("order_id"):
             cls.add_amounts_to_order(order_id, transaction_data)
 
-        if transaction_event_data:
-            cls.create_transaction_event(transaction_event_data, transaction, user, app)
-        return TransactionCreate(transaction=transaction)
-=======
-                    reference=transaction_event.get("reference", ""),
-                    status=transaction_event["status"],
-                    name=transaction_event.get("name", ""),
-                )
-        new_transaction = cls.create_transaction(transaction_data)
-        if order_id := transaction_data.get("order_id"):
-            cls.add_amounts_to_order(order_id, transaction_data)
-
         if transaction_event:
-            cls.create_transaction_event(transaction_event, new_transaction)
+            cls.create_transaction_event(transaction_event, new_transaction, user, app)
         return TransactionCreate(transaction=new_transaction)
->>>>>>> df46b0f7
 
 
 class TransactionUpdate(TransactionCreate):
@@ -1101,7 +1060,6 @@
         )
 
     @classmethod
-<<<<<<< HEAD
     def update_transaction(cls, instance, transaction_data):
         if instance.order_id:
             cls.update_amounts_for_order(instance, instance.order_id, transaction_data)
@@ -1125,32 +1083,6 @@
         instance.save()
 
     @classmethod
-    @traced_atomic_transaction()
-    def perform_mutation(cls, root, info, **data):
-        app = get_app_promise(info.context).get()
-        user = info.context.user
-        instance_id = data.get("id")
-        instance = cls.get_node_or_error(info, instance_id, only_type=TransactionItem)
-
-        cls.check_can_update(
-            transaction=instance,
-            user=user if user and user.is_authenticated else None,
-            app=app,
-        )
-
-        transaction_data = data.get("transaction")
-        if transaction_data:
-            cls.validate_transaction_input(instance, transaction_data)
-            cls.cleanup_money_data(transaction_data)
-            cls.cleanup_metadata_data(transaction_data)
-            cls.update_transaction(instance, transaction_data)
-
-        if transaction_event_data := data.get("transaction_event"):
-            cls.create_transaction_event(transaction_event_data, instance, user, app)
-            if instance.order_id:
-                reference = transaction_event_data.pop("reference", None)
-                psp_reference = transaction_event_data.get("psp_reference", reference)
-=======
     def perform_mutation(  # type: ignore[override]
         cls,
         _root,
@@ -1161,34 +1093,34 @@
         transaction=None,
         transaction_event=None
     ):
+        app = get_app_promise(info.context).get()
+        user = info.context.user
         instance = cls.get_node_or_error(info, id, only_type=TransactionItem)
+
+        cls.check_can_update(
+            transaction=instance,
+            user=user if user and user.is_authenticated else None,
+            app=app,
+        )
+
         if transaction:
             cls.validate_transaction_input(instance, transaction)
             cls.cleanup_money_data(transaction)
             cls.cleanup_metadata_data(transaction)
-            if instance.order_id:
-                cls.update_amounts_for_order(instance, instance.order_id, transaction)
-            instance = cls.construct_instance(instance, transaction)
-            instance.save()
+            cls.update_transaction(instance, transaction)
 
         if transaction_event:
-            cls.create_transaction_event(transaction_event, instance)
+            cls.create_transaction_event(transaction_event, instance, user, app)
             if instance.order:
->>>>>>> df46b0f7
-                app = get_app_promise(info.context).get()
+                reference = transaction_event.pop("reference", None)
+                psp_reference = transaction_event.get("psp_reference", reference)
                 order_transaction_event(
                     order=instance.order,
-                    user=info.context.user,
+                    user=user,
                     app=app,
-<<<<<<< HEAD
                     reference=psp_reference or "",
-                    status=transaction_event_data["status"],
-                    message=transaction_event_data.get("name", ""),
-=======
-                    reference=transaction_event.get("reference", ""),
                     status=transaction_event["status"],
-                    name=transaction_event.get("name", ""),
->>>>>>> df46b0f7
+                    message=transaction_event.get("name", ""),
                 )
         return TransactionUpdate(transaction=instance)
 

from enum import Enum


class OrderErrorCode(Enum):
    BILLING_ADDRESS_NOT_SET = "billing_address_not_set"
    CANNOT_CANCEL_FULFILLMENT = "cannot_cancel_fulfillment"
    CANNOT_CANCEL_ORDER = "cannot_cancel_order"
    CANNOT_DELETE = "cannot_delete"
    CANNOT_DISCOUNT = "cannot_discount"
    CANNOT_REFUND = "cannot_refund"
    CANNOT_FULFILL_UNPAID_ORDER = "cannot_fulfill_unpaid_order"
    CAPTURE_INACTIVE_PAYMENT = "capture_inactive_payment"
    NOT_EDITABLE = "not_editable"
    FULFILL_ORDER_LINE = "fulfill_order_line"
    GRAPHQL_ERROR = "graphql_error"
    INVALID = "invalid"
    PRODUCT_NOT_PUBLISHED = "product_not_published"
    PRODUCT_UNAVAILABLE_FOR_PURCHASE = "product_unavailable_for_purchase"
    NOT_FOUND = "not_found"
    ORDER_NO_SHIPPING_ADDRESS = "order_no_shipping_address"
    PAYMENT_ERROR = "payment_error"
    PAYMENT_MISSING = "payment_missing"
    REQUIRED = "required"
    SHIPPING_METHOD_NOT_APPLICABLE = "shipping_method_not_applicable"
    SHIPPING_METHOD_REQUIRED = "shipping_method_required"
    TAX_ERROR = "tax_error"
    UNIQUE = "unique"
    VOID_INACTIVE_PAYMENT = "void_inactive_payment"
    ZERO_QUANTITY = "zero_quantity"
    INVALID_QUANTITY = "invalid_quantity"
    INSUFFICIENT_STOCK = "insufficient_stock"
    DUPLICATED_INPUT_ITEM = "duplicated_input_item"
    NOT_AVAILABLE_IN_CHANNEL = "not_available_in_channel"
    CHANNEL_INACTIVE = "channel_inactive"
<<<<<<< HEAD
    PAYEMENTS_DO_NOT_BELONG_TO_ORDER = "payments_do_not_belong_to_order"
    ORDER_HAS_MULTIPLE_PAYMENTS = "order_has_multiple_payments"
=======
    TOO_MANY_OR_NONE_FIELDS_SPECIFIED = "too_many_or_none_fields_specified"
    AMOUNT_TO_REFUND_TOO_BIG = "amount_to_refund_too_big"
>>>>>>> f7be0d3c
<|MERGE_RESOLUTION|>--- conflicted
+++ resolved
@@ -32,10 +32,7 @@
     DUPLICATED_INPUT_ITEM = "duplicated_input_item"
     NOT_AVAILABLE_IN_CHANNEL = "not_available_in_channel"
     CHANNEL_INACTIVE = "channel_inactive"
-<<<<<<< HEAD
     PAYEMENTS_DO_NOT_BELONG_TO_ORDER = "payments_do_not_belong_to_order"
     ORDER_HAS_MULTIPLE_PAYMENTS = "order_has_multiple_payments"
-=======
     TOO_MANY_OR_NONE_FIELDS_SPECIFIED = "too_many_or_none_fields_specified"
-    AMOUNT_TO_REFUND_TOO_BIG = "amount_to_refund_too_big"
->>>>>>> f7be0d3c
+    AMOUNT_TO_REFUND_TOO_BIG = "amount_to_refund_too_big"
import bleach
from django import forms
from django.conf import settings
from django.db.models import Count, Q
from django.forms.models import ModelChoiceIterator
from django.forms.widgets import CheckboxSelectMultiple
from django.utils.encoding import smart_text
from django.utils.text import slugify
from django.utils.translation import pgettext_lazy
from django_prices_vatlayer.utils import get_tax_rate_types
from mptt.forms import TreeNodeChoiceField

from ...core import TaxRateType
from ...core.utils.taxes import DEFAULT_TAX_RATE_NAME, include_taxes_in_prices
from ...core.weight import WeightField
from ...product.models import (
    Attribute,
    AttributeValue,
    Category,
    Collection,
    Product,
    ProductImage,
    ProductType,
    ProductVariant,
    VariantImage,
)
from ...product.tasks import update_variants_names
from ...product.thumbnails import create_product_thumbnails
from ...product.utils.attributes import get_name_from_attributes
from ..forms import ModelChoiceOrCreationField, OrderedModelMultipleChoiceField
from ..seo.fields import SeoDescriptionField, SeoTitleField
from ..seo.utils import prepare_seo_description
from ..widgets import RichTextEditorWidget
from . import ProductBulkAction
from .widgets import ImagePreviewWidget


class RichTextField(forms.CharField):
    """A field for rich text editor, providing backend sanitization."""

    widget = RichTextEditorWidget

    def __init__(self, *args, **kwargs):
        super().__init__(*args, **kwargs)
        self.help_text = pgettext_lazy(
            "Help text in rich-text editor field",
            "Select text to enable text-formatting tools.",
        )

    def to_python(self, value):
        tags = settings.ALLOWED_TAGS or bleach.ALLOWED_TAGS
        attributes = settings.ALLOWED_ATTRIBUTES or bleach.ALLOWED_ATTRIBUTES
        styles = settings.ALLOWED_STYLES or bleach.ALLOWED_STYLES
        value = super().to_python(value)
        value = bleach.clean(value, tags=tags, attributes=attributes, styles=styles)
        return value


class ProductTypeSelectorForm(forms.Form):
    """Form that allows selecting product type."""

    product_type = forms.ModelChoiceField(
        queryset=ProductType.objects.all(),
        label=pgettext_lazy("Product type form label", "Product type"),
        widget=forms.RadioSelect,
        empty_label=None,
    )


def get_tax_rate_type_choices():
    rate_types = get_tax_rate_types() + [DEFAULT_TAX_RATE_NAME]
    translations = dict(TaxRateType.CHOICES)
    choices = [
        (rate_name, translations.get(rate_name, "---------"))
        for rate_name in rate_types
    ]
    # sort choices alphabetically by translations
    return sorted(choices, key=lambda x: x[1])


class ProductTypeForm(forms.ModelForm):
    tax_rate = forms.ChoiceField(
        required=False, label=pgettext_lazy("Product type tax rate type", "Tax rate")
    )
    weight = WeightField(
        label=pgettext_lazy("ProductType weight", "Weight"),
        help_text=pgettext_lazy(
            "ProductVariant weight help text",
            "Default weight that will be used for calculating shipping"
            " price for products of that type.",
        ),
    )
    product_attributes = forms.ModelMultipleChoiceField(
        queryset=Attribute.objects.none(),
        required=False,
        label=pgettext_lazy(
            "Product type attributes", "Attributes common to all variants."
        ),
    )
    variant_attributes = forms.ModelMultipleChoiceField(
        queryset=Attribute.objects.none(),
        required=False,
        label=pgettext_lazy(
            "Product type attributes", "Attributes specific to each variant."
        ),
    )

    class Meta:
        model = ProductType
        exclude = []
        labels = {
            "name": pgettext_lazy("Item name", "Name"),
            "has_variants": pgettext_lazy("Enable variants", "Enable variants"),
            "is_shipping_required": pgettext_lazy(
                "Shipping toggle", "Require shipping"
            ),
        }

    def __init__(self, *args, **kwargs):
        super().__init__(*args, **kwargs)
        self.fields["tax_rate"].choices = get_tax_rate_type_choices()
        unassigned_attrs_q = Q(
            product_type__isnull=True, product_variant_type__isnull=True
        )

        if self.instance.pk:
            product_attrs_qs = Attribute.objects.filter(
                Q(product_type=self.instance) | unassigned_attrs_q
            )
            variant_attrs_qs = Attribute.objects.filter(
                Q(product_variant_type=self.instance) | unassigned_attrs_q
            )
            product_attrs_initial = self.instance.product_attributes.all()
            variant_attrs_initial = self.instance.variant_attributes.all()
        else:
            unassigned_attrs = Attribute.objects.filter(unassigned_attrs_q)
            product_attrs_qs = unassigned_attrs
            variant_attrs_qs = unassigned_attrs
            product_attrs_initial = []
            variant_attrs_initial = []

        self.fields["product_attributes"].queryset = product_attrs_qs
        self.fields["variant_attributes"].queryset = variant_attrs_qs
        self.fields["product_attributes"].initial = product_attrs_initial
        self.fields["variant_attributes"].initial = variant_attrs_initial

    def clean(self):
        data = super().clean()
        has_variants = self.cleaned_data["has_variants"]
        product_attr = set(self.cleaned_data.get("product_attributes", []))
        variant_attr = set(self.cleaned_data.get("variant_attributes", []))
        if not has_variants and variant_attr:
            msg = pgettext_lazy(
                "Product type form error", "Product variants are disabled."
            )
            self.add_error("variant_attributes", msg)
        if product_attr & variant_attr:
            msg = pgettext_lazy(
                "Product type form error",
                "A single attribute can't belong to both a product " "and its variant.",
            )
            self.add_error("variant_attributes", msg)

        if not self.instance.pk:
            return data

        self.check_if_variants_changed(has_variants)
        variant_attr_ids = [attr.pk for attr in variant_attr]
        update_variants_names.delay(self.instance.pk, variant_attr_ids)
        return data

    def check_if_variants_changed(self, has_variants):
        variants_changed = self.fields["has_variants"].initial != has_variants
        if variants_changed:
            query = self.instance.products.all()
            query = query.annotate(variants_counter=Count("variants"))
            query = query.filter(variants_counter__gt=1)
            if query.exists():
                msg = pgettext_lazy(
                    "Product type form error",
                    "Some products of this type have more than " "one variant.",
                )
                self.add_error("has_variants", msg)

    def save(self, *args, **kwargs):
        instance = super().save(*args, **kwargs)
        new_product_attrs = self.cleaned_data.get("product_attributes", [])
        new_variant_attrs = self.cleaned_data.get("variant_attributes", [])
        instance.product_attributes.set(new_product_attrs)
        instance.variant_attributes.set(new_variant_attrs)
        return instance


class AttributesMixin:
    """Form mixin that dynamically adds attribute fields."""

    available_attributes = Attribute.objects.none()

    # Name of a field in self.instance that hold attributes HStore
    model_attributes_field = None

    def __init__(self, *args, **kwargs):
        if not self.model_attributes_field:
            raise Exception(
                "model_attributes_field must be set in subclasses of "
                "AttributesMixin."
            )

    def prepare_fields_for_attributes(self):
        initial_attrs = getattr(self.instance, self.model_attributes_field)
        for attribute in self.available_attributes:
            field_defaults = {
                "label": attribute.name,
                "required": False,
                "initial": initial_attrs.get(str(attribute.pk)),
            }
            if attribute.has_values():
                field = ModelChoiceOrCreationField(
                    queryset=attribute.values.all(), **field_defaults
                )
            else:
                field = forms.CharField(**field_defaults)
            self.fields[attribute.get_formfield_name()] = field

    def iter_attribute_fields(self):
        for attr in self.available_attributes:
            yield self[attr.get_formfield_name()]

    def get_saved_attributes(self):
        attributes = {}
        for attr in self.available_attributes:
            value = self.cleaned_data.pop(attr.get_formfield_name())
            if value:
                # if the passed attribute value is a string,
                # create the attribute value.
                if not isinstance(value, AttributeValue):
                    value = AttributeValue(
                        attribute_id=attr.pk, name=value, slug=slugify(value)
                    )
                    value.save()
                attributes[smart_text(attr.pk)] = smart_text(value.pk)
        return attributes


class ProductForm(forms.ModelForm, AttributesMixin):
    tax_rate = forms.ChoiceField(
        required=False, label=pgettext_lazy("Product tax rate type", "Tax rate")
    )

    category = TreeNodeChoiceField(
        queryset=Category.objects.all(), label=pgettext_lazy("Category", "Category")
    )
    collections = forms.ModelMultipleChoiceField(
        required=False,
        queryset=Collection.objects.all(),
        label=pgettext_lazy("Add to collection select", "Collections"),
    )
    description = RichTextField(
        label=pgettext_lazy("Description", "Description"), required=True
    )
    weight = WeightField(
        required=False,
        label=pgettext_lazy("ProductType weight", "Weight"),
        help_text=pgettext_lazy(
            "Product weight field help text",
            "Weight will be used to calculate shipping price, "
            "if empty, equal to default value used on the ProductType.",
        ),
    )

    model_attributes_field = "attributes"

    class Meta:
        model = Product
        exclude = ["attributes", "product_type", "updated_at", "description_json"]
        labels = {
            "name": pgettext_lazy("Item name", "Name"),
            "price": pgettext_lazy("Currency amount", "Price"),
            "publication_date": pgettext_lazy(
                "Availability date", "Publish product on"
            ),
            "is_published": pgettext_lazy("Product published toggle", "Published"),
            "charge_taxes": pgettext_lazy(
                "Charge taxes on product", "Charge taxes on this product"
            ),
        }

    def __init__(self, *args, **kwargs):
        super().__init__(*args, **kwargs)
        product_type = self.instance.product_type
        self.initial["tax_rate"] = self.instance.tax_rate or product_type.tax_rate
        self.available_attributes = product_type.product_attributes.prefetch_related(
            "values"
        ).all()
        self.prepare_fields_for_attributes()
        self.fields["collections"].initial = Collection.objects.filter(
            products__name=self.instance
        )
        self.fields["seo_description"] = SeoDescriptionField(
            extra_attrs={
                "data-bind": self["description"].auto_id,
                "data-materialize": self["description"].html_name,
            }
        )
        self.fields["seo_title"] = SeoTitleField(
            extra_attrs={"data-bind": self["name"].auto_id}
        )
        self.fields["tax_rate"].choices = get_tax_rate_type_choices()
        if include_taxes_in_prices():
            self.fields["price"].label = pgettext_lazy(
                "Currency gross amount", "Gross price"
            )
        else:
            self.fields["price"].label = pgettext_lazy(
                "Currency net amount", "Net price"
            )

        if not product_type.is_shipping_required:
            del self.fields["weight"]
        else:
            self.fields["weight"].widget.attrs[
                "placeholder"
            ] = product_type.weight.value

    def clean_seo_description(self):
        seo_description = prepare_seo_description(
            seo_description=self.cleaned_data["seo_description"],
            html_description=self.data["description"],
            max_length=self.fields["seo_description"].max_length,
        )
        return seo_description

    def save(self, commit=True):
        attributes = self.get_saved_attributes()
        self.instance.attributes = attributes
        instance = super().save()
        instance.collections.clear()
        for collection in self.cleaned_data["collections"]:
            instance.collections.add(collection)
        return instance


class ProductVariantForm(forms.ModelForm, AttributesMixin):
    model_attributes_field = "attributes"
    weight = WeightField(
        required=False,
        label=pgettext_lazy("ProductVariant weight", "Weight"),
        help_text=pgettext_lazy(
            "ProductVariant weight help text",
            "Weight will be used to calculate shipping price. "
            "If empty, weight from Product or ProductType will be used.",
        ),
    )

    class Meta:
        model = ProductVariant
        fields = [
            "sku",
            "price_override",
            "weight",
            "quantity",
            "cost_price",
            "track_inventory",
        ]
        labels = {
            "sku": pgettext_lazy("SKU", "SKU"),
            "price_override": pgettext_lazy("Override price", "Selling price override"),
            "quantity": pgettext_lazy("Integer number", "Number in stock"),
            "cost_price": pgettext_lazy("Currency amount", "Cost price"),
            "track_inventory": pgettext_lazy(
                "Track inventory field", "Track inventory"
            ),
        }
        help_texts = {
            "track_inventory": pgettext_lazy(
                "product variant handle stock field help text",
                "Automatically track this product's inventory",
            )
        }

    def __init__(self, *args, **kwargs):
        super().__init__(*args, **kwargs)

        if self.instance.product.pk:
            self.fields["price_override"].widget.attrs[
                "placeholder"
            ] = self.instance.product.price.amount
<<<<<<< HEAD
            self.available_attributes = self.instance.product.product_type.variant_attributes.all().prefetch_related(
                "values"
            )
=======
            qs = self.instance.product.product_type.variant_attributes.all()
            self.available_attributes = qs.prefetch_related("values")
>>>>>>> e81494c9
            self.prepare_fields_for_attributes()

        if include_taxes_in_prices():
            self.fields["price_override"].label = pgettext_lazy(
                "Override price", "Selling gross price override"
            )
            self.fields["cost_price"].label = pgettext_lazy(
                "Currency amount", "Cost gross price"
            )
        else:
            self.fields["price_override"].label = pgettext_lazy(
                "Override price", "Selling net price override"
            )
            self.fields["cost_price"].label = pgettext_lazy(
                "Currency amount", "Cost net price"
            )

        if not self.instance.product.product_type.is_shipping_required:
            del self.fields["weight"]
        else:
            self.fields["weight"].widget.attrs["placeholder"] = (
                getattr(self.instance.product.weight, "value", None)
                or self.instance.product.product_type.weight.value
            )

    def save(self, commit=True):
        attributes = self.get_saved_attributes()
        self.instance.attributes = attributes
        attrs = self.instance.product.product_type.variant_attributes.all()
        self.instance.name = get_name_from_attributes(self.instance, attrs)
        return super().save(commit=commit)


class CachingModelChoiceIterator(ModelChoiceIterator):
    def __iter__(self):
        if self.field.empty_label is not None:
            yield ("", self.field.empty_label)
        for obj in self.queryset:
            yield self.choice(obj)


class CachingModelChoiceField(forms.ModelChoiceField):
    def _get_choices(self):
        if hasattr(self, "_choices"):
            return self._choices
        return CachingModelChoiceIterator(self)

    choices = property(_get_choices, forms.ChoiceField._set_choices)


class VariantBulkDeleteForm(forms.Form):
    items = forms.ModelMultipleChoiceField(queryset=ProductVariant.objects)

    def delete(self):
        items = ProductVariant.objects.filter(pk__in=self.cleaned_data["items"])
        items.delete()


class ProductImageForm(forms.ModelForm):
    use_required_attribute = False
    variants = forms.ModelMultipleChoiceField(
        queryset=ProductVariant.objects.none(),
        widget=forms.CheckboxSelectMultiple,
        required=False,
    )

    class Meta:
        model = ProductImage
        exclude = ("product", "sort_order")
        labels = {
            "image": pgettext_lazy("Product image", "Image"),
            "alt": pgettext_lazy("Description", "Description"),
        }

    def __init__(self, *args, **kwargs):
        super().__init__(*args, **kwargs)
        if self.instance.image:
            self.fields["image"].widget = ImagePreviewWidget()

    def save(self, commit=True):
        image = super().save(commit=commit)
        create_product_thumbnails.delay(image.pk)
        return image


class VariantImagesSelectForm(forms.Form):
    images = forms.ModelMultipleChoiceField(
        queryset=VariantImage.objects.none(),
        widget=CheckboxSelectMultiple,
        required=False,
    )

    def __init__(self, *args, **kwargs):
        self.variant = kwargs.pop("variant")
        super().__init__(*args, **kwargs)
        self.fields["images"].queryset = self.variant.product.images.all()
        self.fields["images"].initial = self.variant.images.all()

    def save(self):
        images = []
        self.variant.images.clear()
        for image in self.cleaned_data["images"]:
            images.append(VariantImage(variant=self.variant, image=image))
        VariantImage.objects.bulk_create(images)


class AttributeForm(forms.ModelForm):
    class Meta:
        model = Attribute
        exclude = []
        labels = {
            "name": pgettext_lazy("Product display name", "Display name"),
            "slug": pgettext_lazy("Product internal name", "Internal name"),
        }


class AttributeValueForm(forms.ModelForm):
    class Meta:
        model = AttributeValue
        fields = ["attribute", "name"]
        widgets = {"attribute": forms.widgets.HiddenInput()}
        labels = {"name": pgettext_lazy("Item name", "Name")}

    def save(self, commit=True):
        self.instance.slug = slugify(self.instance.name)
        return super().save(commit=commit)


class ReorderAttributeValuesForm(forms.ModelForm):
    ordered_values = OrderedModelMultipleChoiceField(
        queryset=AttributeValue.objects.none()
    )

    class Meta:
        model = Attribute
        fields = ()

    def __init__(self, *args, **kwargs):
        super().__init__(*args, **kwargs)
        if self.instance:
            self.fields["ordered_values"].queryset = self.instance.values.all()

    def save(self):
        for order, value in enumerate(self.cleaned_data["ordered_values"]):
            value.sort_order = order
            value.save()
        return self.instance


class ReorderProductImagesForm(forms.ModelForm):
    ordered_images = OrderedModelMultipleChoiceField(
        queryset=ProductImage.objects.none()
    )

    class Meta:
        model = Product
        fields = ()

    def __init__(self, *args, **kwargs):
        super().__init__(*args, **kwargs)
        if self.instance:
            self.fields["ordered_images"].queryset = self.instance.images.all()

    def save(self):
        for order, image in enumerate(self.cleaned_data["ordered_images"]):
            image.sort_order = order
            image.save()
        return self.instance


class UploadImageForm(forms.ModelForm):
    class Meta:
        model = ProductImage
        fields = ("image",)
        labels = {"image": pgettext_lazy("Product image", "Image")}

    def __init__(self, *args, **kwargs):
        product = kwargs.pop("product")
        super().__init__(*args, **kwargs)
        self.instance.product = product

    def save(self, commit=True):
        image = super().save(commit=commit)
        create_product_thumbnails.delay(image.pk)
        return image


class ProductBulkUpdate(forms.Form):
    """Perform one selected bulk action on all selected products."""

    action = forms.ChoiceField(choices=ProductBulkAction.CHOICES)
    products = forms.ModelMultipleChoiceField(queryset=Product.objects.all())

    def save(self):
        action = self.cleaned_data["action"]
        if action == ProductBulkAction.PUBLISH:
            self._publish_products()
        elif action == ProductBulkAction.UNPUBLISH:
            self._unpublish_products()

    def _publish_products(self):
        self.cleaned_data["products"].update(is_published=True)

    def _unpublish_products(self):
        self.cleaned_data["products"].update(is_published=False)<|MERGE_RESOLUTION|>--- conflicted
+++ resolved
@@ -385,14 +385,8 @@
             self.fields["price_override"].widget.attrs[
                 "placeholder"
             ] = self.instance.product.price.amount
-<<<<<<< HEAD
-            self.available_attributes = self.instance.product.product_type.variant_attributes.all().prefetch_related(
-                "values"
-            )
-=======
             qs = self.instance.product.product_type.variant_attributes.all()
             self.available_attributes = qs.prefetch_related("values")
->>>>>>> e81494c9
             self.prepare_fields_for_attributes()
 
         if include_taxes_in_prices():

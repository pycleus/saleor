--- conflicted
+++ resolved
@@ -16,7 +16,7 @@
     DISPLAY_LABELS = {
         ANY: "Any events",
         ORDER_CREATED: "Order created",
-        ORDER_FULLYPAID: "Order paid",
+        ORDER_FULLY_PAID: "Order paid",
         ORDER_UPDATED: "Order updated",
         ORDER_CANCELLED: "Order cancelled",
         ORDER_FULFILLED: "Order fulfilled",
@@ -25,15 +25,16 @@
     }
 
     CHOICES = [
-<<<<<<< HEAD
         (ANY, pgettext_lazy("Any events", DISPLAY_LABELS[ANY])),
         (
             ORDER_CREATED,
             pgettext_lazy("Order has been placed", DISPLAY_LABELS[ORDER_CREATED]),
         ),
         (
-            ORDER_FULLYPAID,
-            pgettext_lazy("Order has been fully paid", DISPLAY_LABELS[ORDER_FULLYPAID]),
+            ORDER_FULLY_PAID,
+            pgettext_lazy(
+                "Order has been fully paid", DISPLAY_LABELS[ORDER_FULLY_PAID]
+            ),
         ),
         (
             ORDER_UPDATED,
@@ -43,14 +44,10 @@
             ORDER_CANCELLED,
             pgettext_lazy("Order has been cancelled", DISPLAY_LABELS[ORDER_CANCELLED]),
         ),
-=======
-        (ANY, pgettext_lazy("Any events", "Any events")),
-        (ORDER_CREATED, pgettext_lazy("Order has been placed", "Order created")),
-        (ORDER_FULLY_PAID, pgettext_lazy("Order has been fully paid", "Order paid")),
-        (ORDER_UPDATED, pgettext_lazy("Order has been updated", "Order updated")),
-        (ORDER_CANCELLED, pgettext_lazy("Order has been cancelled", "Order cancelled")),
-        (ORDER_FULFILLED, pgettext_lazy("Order has been fulfilled", "Order fulfilled")),
->>>>>>> 9f631ff3
+        (
+            ORDER_FULFILLED,
+            pgettext_lazy("Order has been fulfilled", DISPLAY_LABELS[ORDER_FULFILLED]),
+        ),
         (
             CUSTOMER_CREATED,
             pgettext_lazy(

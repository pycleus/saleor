--- conflicted
+++ resolved
@@ -229,12 +229,9 @@
         ["Address", Union[str, NoneType], Union["User", NoneType], "Address"], "Address"
     ]
 
-<<<<<<< HEAD
     #  Trigger when tracking number is updated.
     tracking_number_updated: Callable[["Fulfillment", Any], Any]
 
-=======
->>>>>>> 2154f85d
     #  Retrieves the balance remaining on a shopper's gift card
     check_payment_balance: Callable[[dict, str], dict]
 
@@ -490,9 +487,6 @@
     #  It is used only by the old storefront. The returned value determines if
     #  storefront should append info to the price about "including/excluding X% VAT".
     show_taxes_on_storefront: Callable[[bool], bool]
-
-    #  Trigger when tracking number is updated.
-    tracking_number_updated: Callable[["Fulfillment", Any], Any]
 
     void_payment: Callable[["PaymentData", Any], GatewayResponse]
 

import logging
from enum import Enum
from json import JSONDecodeError
from typing import TYPE_CHECKING
from urllib.parse import urlparse, urlunparse

import boto3
import requests
from celery.utils.log import get_task_logger
from google.cloud import pubsub_v1
from requests.exceptions import RequestException

from ...celeryconf import app
from ...core.models import EventPayload, EventPayloadReference, JobStatus
from ...payment import PaymentError
from ...site.models import Site
from ...webhook.event_types import WebhookEventType
from ...webhook.models import Webhook
from . import signature_for_payload
from .utils import _catch_duration_time

if TYPE_CHECKING:
    from ...app.models import App

logger = logging.getLogger(__name__)
task_logger = get_task_logger(__name__)

WEBHOOK_TIMEOUT = 10


class WebhookSchemes(str, Enum):
    HTTP = "http"
    HTTPS = "https"
    AWS_SQS = "awssqs"
    GOOGLE_CLOUD_PUBSUB = "gcpubsub"


@app.task(compression="zlib")
def _get_webhooks_for_event(event_type, webhooks=None):
    """Get active webhooks from the database for an event."""
    permissions = {}
    required_permission = WebhookEventType.PERMISSIONS.get(event_type)
    if required_permission:
        app_label, codename = required_permission.value.split(".")
        permissions["app__permissions__content_type__app_label"] = app_label
        permissions["app__permissions__codename"] = codename

    if webhooks is None:
        webhooks = Webhook.objects.all()

    webhooks = webhooks.filter(
        is_active=True,
        app__is_active=True,
        events__event_type__in=[event_type, WebhookEventType.ANY],
        **permissions,
    )
    webhooks = webhooks.select_related("app").prefetch_related(
        "app__permissions__content_type"
    )
    return webhooks


@app.task(compression="zlib")
def trigger_webhooks_for_event(event_type, event_payload_id):
    """Send a webhook request for an event as an async task."""
    webhooks = _get_webhooks_for_event(event_type)
    for webhook in webhooks:
        send_webhook_request.delay(
            webhook.pk,
            webhook.target_url,
            webhook.secret_key,
            event_type,
            event_payload_id,
        )


def trigger_webhook_sync(event_type: str, data: str, app: "App"):
    """Send a synchronous webhook request."""
    webhooks = _get_webhooks_for_event(event_type, app.webhooks.all())
    webhook = webhooks.first()
    if not webhook:
        raise PaymentError(f"No payment webhook found for event: {event_type}.")

    return send_webhook_request_sync(
        webhook.target_url, webhook.secret_key, event_type, data
    )


def send_webhook_using_http(target_url, message, domain, signature, event_type):
    headers = {
        "Content-Type": "application/json",
        "X-Saleor-Event": event_type,
        "X-Saleor-Domain": domain,
        "X-Saleor-Signature": signature,
    }

    response = requests.post(
        target_url, data=message, headers=headers, timeout=WEBHOOK_TIMEOUT
    )
    response.raise_for_status()
    return response


def send_webhook_using_aws_sqs(target_url, message, domain, signature, event_type):
    parts = urlparse(target_url)
    region = "us-east-1"
    hostname_parts = parts.hostname.split(".")
    if len(hostname_parts) == 4 and hostname_parts[0] == "sqs":
        region = hostname_parts[1]
    client = boto3.client(
        "sqs",
        region_name=region,
        aws_access_key_id=parts.username,
        aws_secret_access_key=parts.password,
    )
    queue_url = urlunparse(
        ("https", parts.hostname, parts.path, parts.params, parts.query, parts.fragment)
    )
    is_fifo = parts.path.endswith(".fifo")

    msg_attributes = {
        "SaleorDomain": {"DataType": "String", "StringValue": domain},
        "EventType": {"DataType": "String", "StringValue": event_type},
    }
    if signature:
        msg_attributes["Signature"] = {"DataType": "String", "StringValue": signature}

    message_kwargs = {
        "QueueUrl": queue_url,
        "MessageAttributes": msg_attributes,
        "MessageBody": message.decode("utf-8"),
    }
    if is_fifo:
        message_kwargs["MessageGroupId"] = domain
    client.send_message(**message_kwargs)


def send_webhook_using_google_cloud_pubsub(
    target_url, message, domain, signature, event_type
):
    parts = urlparse(target_url)
    client = pubsub_v1.PublisherClient()
    topic_name = parts.path[1:]  # drop the leading slash
    client.publish(
        topic_name,
        message,
        saleorDomain=domain,
        eventType=event_type,
        signature=signature,
    )


def _send_webhook_to_target(parts, target_url, message, domain, signature, event_type):
    scheme = parts.scheme.lower()
    if scheme in [WebhookSchemes.HTTP, WebhookSchemes.HTTPS]:
        send_webhook_using_http(target_url, message, domain, signature, event_type)
    elif scheme == WebhookSchemes.AWS_SQS:
        send_webhook_using_aws_sqs(target_url, message, domain, signature, event_type)
    elif scheme == WebhookSchemes.GOOGLE_CLOUD_PUBSUB:
        send_webhook_using_google_cloud_pubsub(
            target_url, message, domain, signature, event_type
        )
    else:
        raise ValueError("Unknown webhook scheme: %r" % (parts.scheme,))


@app.task(
    bind=True,
    autoretry_for=(RequestException,),
    retry_backoff=10,
    retry_kwargs={"max_retries": 5},
    compression="zlib",
)
def send_webhook_request(
    self, webhook_id, target_url, secret, event_type, event_payload_id
):
    try:
        data = EventPayload.objects.get(id=event_payload_id)
    except EventPayload.DoesNotExist:
        logger.error(
            "Cannot find payload related to webhook.",
            extra={
                "webhook_id": webhook_id,
                "event_payload_id": event_payload_id,
                "target_url": target_url,
                "event_type": event_type,
            },
        )
        return

    parts = urlparse(target_url)
    domain = Site.objects.get_current().domain
    message = data.payload.encode("utf-8")
    signature = signature_for_payload(message, secret)
    with _catch_duration_time() as duration:
        try:
            _send_webhook_to_target(
                parts, target_url, message, domain, signature, event_type
            )
        except Exception as exc:
            EventPayloadReference.objects.create(
                task_id=self.request.id,
                event_payload_id=event_payload_id,
                error={"error_type": str(exc.__class__.__name__), "message": str(exc)},
                duration=duration().total_seconds(),
                status=JobStatus.FAILED,
                event_type=event_type,
                webhook_id=webhook_id,
            )
            raise exc
        EventPayloadReference.objects.create(
            task_id=self.request.id,
            event_payload_id=event_payload_id,
            status=JobStatus.SUCCESS,
            duration=duration().total_seconds(),
            event_type=event_type,
            webhook_id=webhook_id,
        )
<<<<<<< HEAD
    logger.debug(
=======
    else:
        raise ValueError("Unknown webhook scheme: %r" % (parts.scheme,))
    task_logger.debug(
>>>>>>> 486a38ff
        "[Webhook ID:%r] Payload sent to %r for event %r",
        webhook_id,
        target_url,
        event_type,
    )


def send_webhook_request_sync(target_url, secret, event_type, data: str):
    parts = urlparse(target_url)
    domain = Site.objects.get_current().domain
    message = data.encode("utf-8")
    signature = signature_for_payload(message, secret)

    response_data = None
    if parts.scheme.lower() in [WebhookSchemes.HTTP, WebhookSchemes.HTTPS]:
        logger.debug(
            "[Webhook] Sending payload to %r for event %r.", target_url, event_type
        )
        try:
            response = send_webhook_using_http(
                target_url, message, domain, signature, event_type
            )
            response_data = response.json()
        except RequestException as e:
            logger.debug("[Webhook] Failed request to %r: %r.", target_url, e)
        except JSONDecodeError as e:
            logger.debug(
                "[Webhook] Failed parsing JSON response from %r: %r.", target_url, e
            )
        else:
            logger.debug("[Webhook] Success response from %r.", target_url)
    else:
        raise ValueError("Unknown webhook scheme: %r" % (parts.scheme,))
    return response_data<|MERGE_RESOLUTION|>--- conflicted
+++ resolved
@@ -177,7 +177,7 @@
     try:
         data = EventPayload.objects.get(id=event_payload_id)
     except EventPayload.DoesNotExist:
-        logger.error(
+        task_logger.error(
             "Cannot find payload related to webhook.",
             extra={
                 "webhook_id": webhook_id,
@@ -216,13 +216,7 @@
             event_type=event_type,
             webhook_id=webhook_id,
         )
-<<<<<<< HEAD
-    logger.debug(
-=======
-    else:
-        raise ValueError("Unknown webhook scheme: %r" % (parts.scheme,))
     task_logger.debug(
->>>>>>> 486a38ff
         "[Webhook ID:%r] Payload sent to %r for event %r",
         webhook_id,
         target_url,

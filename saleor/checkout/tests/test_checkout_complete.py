from unittest import mock

import before_after
import pytest
from django.core.exceptions import ValidationError
from django.test import override_settings

from ...account import CustomerEvents
from ...account.models import CustomerEvent
from ...core.exceptions import InsufficientStock
from ...core.notify_events import NotifyEventType
from ...core.taxes import zero_money, zero_taxed_money
from ...discount.models import VoucherCustomer
from ...giftcard import GiftCardEvents
from ...giftcard.models import GiftCard, GiftCardEvent
from ...order import OrderEvents
from ...order.models import OrderEvent
from ...order.notifications import get_default_order_payload
from ...payment import TransactionKind
from ...payment.models import Payment
from ...plugins.manager import get_plugins_manager
from ...product.models import ProductTranslation, ProductVariantTranslation
from ...tests.utils import flush_post_commit_hooks
from .. import calculations
from ..complete_checkout import (
    _create_order,
    _prepare_order_data,
    _process_shipping_data_for_order,
    complete_checkout,
)
from ..fetch import fetch_checkout_info, fetch_checkout_lines
from ..models import Checkout
from ..utils import add_variant_to_checkout


@mock.patch("saleor.plugins.manager.PluginsManager.notify")
def test_create_order_captured_payment_creates_expected_events(
    mock_notify,
    checkout_with_item,
    customer_user,
    shipping_method,
    payment_txn_captured,
    channel_USD,
):
    checkout = checkout_with_item
    checkout_user = customer_user

    # Ensure not events are existing prior
    assert not OrderEvent.objects.exists()
    assert not CustomerEvent.objects.exists()

    # Prepare valid checkout
    checkout.user = checkout_user
    checkout.billing_address = customer_user.default_billing_address
    checkout.shipping_address = customer_user.default_shipping_address
    checkout.shipping_method = shipping_method
    checkout.payments.add(payment_txn_captured)
    checkout.tracking_code = "tracking_code"
    checkout.redirect_url = "https://www.example.com"
    checkout.save()

    # Place checkout
    manager = get_plugins_manager()
    lines, _ = fetch_checkout_lines(checkout)
    checkout_info = fetch_checkout_info(checkout, lines, [], manager)
    order = _create_order(
        checkout_info=checkout_info,
        checkout_lines=lines,
        order_data=_prepare_order_data(
            manager=manager,
            checkout_info=checkout_info,
            lines=lines,
            discounts=[],
            taxes_included_in_prices=True,
        ),
        user=customer_user,
        app=None,
        manager=manager,
    )
    flush_post_commit_hooks()

    (
        order_placed_event,
        payment_captured_event,
        order_fully_paid_event,
        order_confirmed_event,
    ) = order.events.all()  # type: OrderEvent

    # Ensure the correct order event was created
    # is the event the expected type
    assert order_placed_event.type == OrderEvents.PLACED
    # is the user anonymous/ the customer
    assert order_placed_event.user == checkout_user
    # is the associated backref order valid
    assert order_placed_event.order is order
    # ensure a date was set
    assert order_placed_event.date
    # should not have any additional parameters
    assert not order_placed_event.parameters

    # Ensure the correct order event was created
    # is the event the expected type
    assert payment_captured_event.type == OrderEvents.PAYMENT_CAPTURED
    # is the user anonymous/ the customer
    assert payment_captured_event.user == checkout_user
    # is the associated backref order valid
    assert payment_captured_event.order is order
    # ensure a date was set
    assert payment_captured_event.date
    # should not have any additional parameters
    assert "amount" in payment_captured_event.parameters.keys()
    assert "payment_id" in payment_captured_event.parameters.keys()
    assert "payment_gateway" in payment_captured_event.parameters.keys()

    # Ensure the correct order event was created
    # is the event the expected type
    assert order_fully_paid_event.type == OrderEvents.ORDER_FULLY_PAID
    # is the user anonymous/ the customer
    assert order_fully_paid_event.user == checkout_user
    # is the associated backref order valid
    assert order_fully_paid_event.order is order
    # ensure a date was set
    assert order_fully_paid_event.date
    # should not have any additional parameters
    assert not order_fully_paid_event.parameters

    expected_order_payload = {
        "order": get_default_order_payload(order, checkout.redirect_url),
        "recipient_email": order.get_customer_email(),
        "site_name": "mirumee.com",
        "domain": "mirumee.com",
    }

    expected_payment_payload = {
        "order": get_default_order_payload(order),
        "recipient_email": order.get_customer_email(),
        "payment": {
            "created": payment_txn_captured.created_at,
            "modified": payment_txn_captured.modified_at,
            "charge_status": payment_txn_captured.charge_status,
            "total": payment_txn_captured.total,
            "captured_amount": payment_txn_captured.captured_amount,
            "currency": payment_txn_captured.currency,
        },
        "site_name": "mirumee.com",
        "domain": "mirumee.com",
    }
    # Ensure the correct order confirmed event was created
    # should be order confirmed event
    assert order_confirmed_event.type == OrderEvents.CONFIRMED
    # ensure the user is checkout user
    assert order_confirmed_event.user == checkout_user
    # ensure the order confirmed event is related to order
    assert order_confirmed_event.order is order
    # ensure a date was set
    assert order_confirmed_event.date
    # ensure the event parameters are empty
    assert order_confirmed_event.parameters == {}

    mock_notify.assert_has_calls(
        [
            mock.call(
                NotifyEventType.ORDER_CONFIRMATION,
                expected_order_payload,
                channel_slug=channel_USD.slug,
            ),
            mock.call(
                NotifyEventType.ORDER_PAYMENT_CONFIRMATION,
                expected_payment_payload,
                channel_slug=channel_USD.slug,
            ),
        ],
        any_order=True,
    )

    # Ensure the correct customer event was created if the user was not anonymous
    placement_event = customer_user.events.get()  # type: CustomerEvent
    assert placement_event.type == CustomerEvents.PLACED_ORDER  # check the event type
    assert placement_event.user == customer_user  # check the backref is valid
    assert placement_event.order == order  # check the associated order is valid
    assert placement_event.date  # ensure a date was set
    assert not placement_event.parameters  # should not have any additional parameters


@mock.patch("saleor.plugins.manager.PluginsManager.notify")
def test_create_order_captured_payment_creates_expected_events_anonymous_user(
    mock_notify,
    checkout_with_item,
    customer_user,
    shipping_method,
    payment_txn_captured,
    channel_USD,
):
    checkout = checkout_with_item
    checkout_user = None

    # Ensure not events are existing prior
    assert not OrderEvent.objects.exists()
    assert not CustomerEvent.objects.exists()

    # Prepare valid checkout
    checkout.user = checkout_user
    checkout.email = "test@example.com"
    checkout.billing_address = customer_user.default_billing_address
    checkout.shipping_address = customer_user.default_shipping_address
    checkout.shipping_method = shipping_method
    checkout.payments.add(payment_txn_captured)
    checkout.tracking_code = "tracking_code"
    checkout.redirect_url = "https://www.example.com"
    checkout.save()

    # Place checkout
    manager = get_plugins_manager()
    lines, _ = fetch_checkout_lines(checkout)
    checkout_info = fetch_checkout_info(checkout, lines, [], manager)
    order = _create_order(
        checkout_info=checkout_info,
        checkout_lines=lines,
        order_data=_prepare_order_data(
            manager=manager,
            checkout_info=checkout_info,
            lines=lines,
            discounts=None,
            taxes_included_in_prices=True,
        ),
        user=None,
        app=None,
        manager=manager,
    )
    flush_post_commit_hooks()

    (
        order_placed_event,
        payment_captured_event,
        order_fully_paid_event,
        order_confirmed_event,
    ) = order.events.all()  # type: OrderEvent

    # Ensure the correct order event was created
    # is the event the expected type
    assert order_placed_event.type == OrderEvents.PLACED
    # is the user anonymous/ the customer
    assert order_placed_event.user == checkout_user
    # is the associated backref order valid
    assert order_placed_event.order is order
    # ensure a date was set
    assert order_placed_event.date
    # should not have any additional parameters
    assert not order_placed_event.parameters

    # Ensure the correct order event was created
    # is the event the expected type
    assert payment_captured_event.type == OrderEvents.PAYMENT_CAPTURED
    # is the user anonymous/ the customer
    assert payment_captured_event.user == checkout_user
    # is the associated backref order valid
    assert payment_captured_event.order is order
    # ensure a date was set
    assert payment_captured_event.date
    # should not have any additional parameters
    assert "amount" in payment_captured_event.parameters.keys()
    assert "payment_id" in payment_captured_event.parameters.keys()
    assert "payment_gateway" in payment_captured_event.parameters.keys()

    # Ensure the correct order event was created
    # is the event the expected type
    assert order_fully_paid_event.type == OrderEvents.ORDER_FULLY_PAID
    # is the user anonymous/ the customer
    assert order_fully_paid_event.user == checkout_user
    # is the associated backref order valid
    assert order_fully_paid_event.order is order
    # ensure a date was set
    assert order_fully_paid_event.date
    # should not have any additional parameters
    assert not order_fully_paid_event.parameters

    expected_order_payload = {
        "order": get_default_order_payload(order, checkout.redirect_url),
        "recipient_email": order.get_customer_email(),
        "site_name": "mirumee.com",
        "domain": "mirumee.com",
    }

    expected_payment_payload = {
        "order": get_default_order_payload(order),
        "recipient_email": order.get_customer_email(),
        "payment": {
            "created": payment_txn_captured.created_at,
            "modified": payment_txn_captured.modified_at,
            "charge_status": payment_txn_captured.charge_status,
            "total": payment_txn_captured.total,
            "captured_amount": payment_txn_captured.captured_amount,
            "currency": payment_txn_captured.currency,
        },
        "site_name": "mirumee.com",
        "domain": "mirumee.com",
    }

    # Ensure the correct order confirmed event was created
    # should be order confirmed event
    assert order_confirmed_event.type == OrderEvents.CONFIRMED
    # ensure the user is checkout user
    assert order_confirmed_event.user == checkout_user
    # ensure the order confirmed event is related to order
    assert order_confirmed_event.order is order
    # ensure a date was set
    assert order_confirmed_event.date
    # ensure the event parameters are empty
    assert order_confirmed_event.parameters == {}

    mock_notify.assert_has_calls(
        [
            mock.call(
                NotifyEventType.ORDER_CONFIRMATION,
                expected_order_payload,
                channel_slug=channel_USD.slug,
            ),
            mock.call(
                NotifyEventType.ORDER_PAYMENT_CONFIRMATION,
                expected_payment_payload,
                channel_slug=channel_USD.slug,
            ),
        ],
        any_order=True,
    )

    # Check no event was created if the user was anonymous
    assert not CustomerEvent.objects.exists()  # should not have created any event


@mock.patch("saleor.plugins.manager.PluginsManager.notify")
def test_create_order_preauth_payment_creates_expected_events(
    mock_notify,
    checkout_with_item,
    customer_user,
    shipping_method,
    payment_txn_preauth,
    channel_USD,
):
    checkout = checkout_with_item
    checkout_user = customer_user

    # Ensure not events are existing prior
    assert not OrderEvent.objects.exists()
    assert not CustomerEvent.objects.exists()

    # Prepare valid checkout
    checkout.user = checkout_user
    checkout.billing_address = customer_user.default_billing_address
    checkout.shipping_address = customer_user.default_shipping_address
    checkout.shipping_method = shipping_method
    checkout.payments.add(payment_txn_preauth)
    checkout.tracking_code = "tracking_code"
    checkout.redirect_url = "https://www.example.com"
    checkout.save()

    # Place checkout
    manager = get_plugins_manager()
    lines, _ = fetch_checkout_lines(checkout)
    checkout_info = fetch_checkout_info(checkout, lines, [], manager)
    order = _create_order(
        checkout_info=checkout_info,
        checkout_lines=lines,
        order_data=_prepare_order_data(
            manager=manager,
            checkout_info=checkout_info,
            lines=lines,
            discounts=[],
            taxes_included_in_prices=True,
        ),
        user=customer_user,
        app=None,
        manager=manager,
    )
    flush_post_commit_hooks()

    (
        order_placed_event,
        payment_authorized_event,
        order_confirmed_event,
    ) = order.events.all()  # type: OrderEvent

    # Ensure the correct order event was created
    # is the event the expected type
    assert order_placed_event.type == OrderEvents.PLACED
    # is the user anonymous/ the customer
    assert order_placed_event.user == checkout_user
    # is the associated backref order valid
    assert order_placed_event.order is order
    # ensure a date was set
    assert order_placed_event.date
    # should not have any additional parameters
    assert not order_placed_event.parameters

    # Ensure the correct order event was created
    # is the event the expected type
    assert payment_authorized_event.type == OrderEvents.PAYMENT_AUTHORIZED
    # is the user anonymous/ the customer
    assert payment_authorized_event.user == checkout_user
    # is the associated backref order valid
    assert payment_authorized_event.order is order
    # ensure a date was set
    assert payment_authorized_event.date
    # should not have any additional parameters
    assert "amount" in payment_authorized_event.parameters.keys()
    assert "payment_id" in payment_authorized_event.parameters.keys()
    assert "payment_gateway" in payment_authorized_event.parameters.keys()

    expected_payload = {
        "order": get_default_order_payload(order, checkout.redirect_url),
        "recipient_email": order.get_customer_email(),
        "site_name": "mirumee.com",
        "domain": "mirumee.com",
    }

    # Ensure the correct order confirmed event was created
    # should be order confirmed event
    assert order_confirmed_event.type == OrderEvents.CONFIRMED
    # ensure the user is checkout user
    assert order_confirmed_event.user == checkout_user
    # ensure the order confirmed event is related to order
    assert order_confirmed_event.order is order
    # ensure a date was set
    assert order_confirmed_event.date
    # ensure the event parameters are empty
    assert order_confirmed_event.parameters == {}

    mock_notify.assert_called_once_with(
        NotifyEventType.ORDER_CONFIRMATION,
        expected_payload,
        channel_slug=channel_USD.slug,
    )

    # Ensure the correct customer event was created if the user was not anonymous
    placement_event = customer_user.events.get()  # type: CustomerEvent
    assert placement_event.type == CustomerEvents.PLACED_ORDER  # check the event type
    assert placement_event.user == customer_user  # check the backref is valid
    assert placement_event.order == order  # check the associated order is valid
    assert placement_event.date  # ensure a date was set
    assert not placement_event.parameters  # should not have any additional parameters


@mock.patch("saleor.plugins.manager.PluginsManager.notify")
def test_create_order_preauth_payment_creates_expected_events_anonymous_user(
    mock_notify,
    checkout_with_item,
    customer_user,
    shipping_method,
    payment_txn_preauth,
    channel_USD,
):
    checkout = checkout_with_item
    checkout_user = None

    # Ensure not events are existing prior
    assert not OrderEvent.objects.exists()
    assert not CustomerEvent.objects.exists()

    # Prepare valid checkout
    checkout.user = checkout_user
    checkout.email = "test@example.com"
    checkout.billing_address = customer_user.default_billing_address
    checkout.shipping_address = customer_user.default_shipping_address
    checkout.shipping_method = shipping_method
    checkout.payments.add(payment_txn_preauth)
    checkout.tracking_code = "tracking_code"
    checkout.redirect_url = "https://www.example.com"
    checkout.save()

    # Place checkout
    manager = get_plugins_manager()
    lines, _ = fetch_checkout_lines(checkout)
    checkout_info = fetch_checkout_info(checkout, lines, [], manager)
    order = _create_order(
        checkout_info=checkout_info,
        checkout_lines=lines,
        order_data=_prepare_order_data(
            manager=manager,
            checkout_info=checkout_info,
            lines=lines,
            discounts=[],
            taxes_included_in_prices=True,
        ),
        user=None,
        app=None,
        manager=manager,
    )
    flush_post_commit_hooks()

    (
        order_placed_event,
        payment_captured_event,
        order_confirmed_event,
    ) = order.events.all()  # type: OrderEvent

    # Ensure the correct order event was created
    # is the event the expected type
    assert order_placed_event.type == OrderEvents.PLACED
    # is the user anonymous/ the customer
    assert order_placed_event.user == checkout_user
    # is the associated backref order valid
    assert order_placed_event.order is order
    # ensure a date was set
    assert order_placed_event.date
    # should not have any additional parameters
    assert not order_placed_event.parameters

    # Ensure the correct order event was created
    # is the event the expected type
    assert payment_captured_event.type == OrderEvents.PAYMENT_AUTHORIZED
    # is the user anonymous/ the customer
    assert payment_captured_event.user == checkout_user
    # is the associated backref order valid
    assert payment_captured_event.order is order
    # ensure a date was set
    assert payment_captured_event.date
    # should not have any additional parameters
    assert "amount" in payment_captured_event.parameters.keys()
    assert "payment_id" in payment_captured_event.parameters.keys()
    assert "payment_gateway" in payment_captured_event.parameters.keys()

    expected_payload = {
        "order": get_default_order_payload(order, checkout.redirect_url),
        "recipient_email": order.get_customer_email(),
        "site_name": "mirumee.com",
        "domain": "mirumee.com",
    }
    # Ensure the correct order confirmed event was created
    # should be order confirmed event
    assert order_confirmed_event.type == OrderEvents.CONFIRMED
    # ensure the user is checkout user
    assert order_confirmed_event.user == checkout_user
    # ensure the order confirmed event is related to order
    assert order_confirmed_event.order is order
    # ensure a date was set
    assert order_confirmed_event.date
    # ensure the event parameters are empty
    assert order_confirmed_event.parameters == {}

    mock_notify.assert_called_once_with(
        NotifyEventType.ORDER_CONFIRMATION,
        expected_payload,
        channel_slug=channel_USD.slug,
    )

    # Check no event was created if the user was anonymous
    assert not CustomerEvent.objects.exists()  # should not have created any event


def test_create_order_insufficient_stock(
    checkout, customer_user, product_without_shipping
):
    variant = product_without_shipping.variants.get()
    manager = get_plugins_manager()
    checkout_info = fetch_checkout_info(checkout, [], [], manager)

    add_variant_to_checkout(checkout_info, variant, 10, check_quantity=False)
    checkout.user = customer_user
    checkout.billing_address = customer_user.default_billing_address
    checkout.shipping_address = customer_user.default_billing_address
    checkout.tracking_code = "tracking_code"
    checkout.save()

    lines, _ = fetch_checkout_lines(checkout)
    with pytest.raises(InsufficientStock):
        _prepare_order_data(
            manager=manager,
            checkout_info=checkout_info,
            lines=lines,
            discounts=[],
            taxes_included_in_prices=True,
        )


def test_create_order_doesnt_duplicate_order(
    checkout_with_item, customer_user, shipping_method
):
    checkout = checkout_with_item
    checkout.user = customer_user
    checkout.billing_address = customer_user.default_billing_address
    checkout.shipping_address = customer_user.default_billing_address
    checkout.shipping_method = shipping_method
    checkout.tracking_code = ""
    checkout.redirect_url = "https://www.example.com"
    checkout.save()

    manager = get_plugins_manager()
    lines, _ = fetch_checkout_lines(checkout)
    checkout_info = fetch_checkout_info(checkout, lines, [], manager)
    order_data = _prepare_order_data(
        manager=manager,
        checkout_info=checkout_info,
        lines=lines,
        discounts=[],
        taxes_included_in_prices=True,
    )

    order_1 = _create_order(
        checkout_info=checkout_info,
        checkout_lines=lines,
        order_data=order_data,
        user=customer_user,
        app=None,
        manager=manager,
    )
    assert order_1.checkout_token == checkout.token

    order_2 = _create_order(
        checkout_info=checkout_info,
        checkout_lines=lines,
        order_data=order_data,
        user=customer_user,
        app=None,
        manager=manager,
    )
    assert order_1.pk == order_2.pk


@pytest.mark.parametrize("is_anonymous_user", (True, False))
def test_create_order_with_gift_card(
    checkout_with_gift_card, customer_user, shipping_method, is_anonymous_user
):
    checkout_user = None if is_anonymous_user else customer_user
    checkout = checkout_with_gift_card
    checkout.user = checkout_user
    checkout.billing_address = customer_user.default_billing_address
    checkout.shipping_address = customer_user.default_billing_address
    checkout.shipping_method = shipping_method
    checkout.tracking_code = "tracking_code"
    checkout.redirect_url = "https://www.example.com"
    checkout.save()

    manager = get_plugins_manager()
    lines, _ = fetch_checkout_lines(checkout)
    checkout_info = fetch_checkout_info(checkout, lines, [], manager)

    subtotal = calculations.checkout_subtotal(
        manager=manager,
        checkout_info=checkout_info,
        lines=lines,
        address=checkout.shipping_address,
    )
    shipping_price = calculations.checkout_shipping_price(
        manager=manager,
        checkout_info=checkout_info,
        lines=lines,
        address=checkout.shipping_address,
    )
    total_gross_without_gift_cards = (
        subtotal.gross + shipping_price.gross - checkout.discount
    )
    gift_cards_balance = checkout.get_total_gift_cards_balance()

    order = _create_order(
        checkout_info=checkout_info,
        checkout_lines=lines,
        order_data=_prepare_order_data(
            manager=manager,
            checkout_info=checkout_info,
            lines=lines,
            discounts=None,
            taxes_included_in_prices=True,
        ),
        user=customer_user if not is_anonymous_user else None,
        app=None,
        manager=manager,
    )

    assert order.gift_cards.count() == 1
    gift_card = order.gift_cards.first()
    assert gift_card.current_balance.amount == 0
    assert order.total.gross == (total_gross_without_gift_cards - gift_cards_balance)
    assert GiftCardEvent.objects.filter(
        gift_card=gift_card, type=GiftCardEvents.USED_IN_ORDER
    )


def test_create_order_with_gift_card_partial_use(
    checkout_with_item, gift_card_used, customer_user, shipping_method
):
    checkout = checkout_with_item
    checkout.user = customer_user
    checkout.billing_address = customer_user.default_billing_address
    checkout.shipping_address = customer_user.default_billing_address
    checkout.shipping_method = shipping_method
    checkout.tracking_code = "tracking_code"
    checkout.redirect_url = "https://www.example.com"
    checkout.save()

    manager = get_plugins_manager()
    lines, _ = fetch_checkout_lines(checkout)
    checkout_info = fetch_checkout_info(checkout, lines, [], manager)

    price_without_gift_card = calculations.checkout_total(
        manager=manager,
        checkout_info=checkout_info,
        lines=lines,
        address=checkout.shipping_address,
    )
    gift_card_balance_before_order = gift_card_used.current_balance_amount

    checkout.gift_cards.add(gift_card_used)
    checkout.save()

    order = _create_order(
        checkout_info=checkout_info,
        checkout_lines=lines,
        order_data=_prepare_order_data(
            manager=manager,
            checkout_info=checkout_info,
            lines=lines,
            discounts=[],
            taxes_included_in_prices=True,
        ),
        user=customer_user,
        app=None,
        manager=manager,
    )

    gift_card_used.refresh_from_db()

    expected_old_balance = (
        price_without_gift_card.gross.amount + gift_card_used.current_balance_amount
    )

    assert order.gift_cards.count() > 0
    assert order.total == zero_taxed_money(order.currency)
    assert gift_card_balance_before_order == expected_old_balance
    assert GiftCardEvent.objects.filter(
        gift_card=gift_card_used, type=GiftCardEvents.USED_IN_ORDER
    )


def test_create_order_with_many_gift_cards(
    checkout_with_item,
    gift_card_created_by_staff,
    gift_card,
    customer_user,
    shipping_method,
):
    checkout = checkout_with_item
    checkout.user = customer_user
    checkout.billing_address = customer_user.default_billing_address
    checkout.shipping_address = customer_user.default_billing_address
    checkout.shipping_method = shipping_method
    checkout.tracking_code = "tracking_code"
    checkout.redirect_url = "https://www.example.com"
    checkout.save()

    manager = get_plugins_manager()
    lines, _ = fetch_checkout_lines(checkout)
    checkout_info = fetch_checkout_info(checkout, lines, [], manager)

    price_without_gift_card = calculations.checkout_total(
        manager=manager,
        checkout_info=checkout_info,
        lines=lines,
        address=checkout.shipping_address,
    )
    gift_cards_balance_before_order = (
        gift_card_created_by_staff.current_balance.amount
        + gift_card.current_balance.amount
    )

    checkout.gift_cards.add(gift_card_created_by_staff)
    checkout.gift_cards.add(gift_card)
    checkout.save()

    order = _create_order(
        checkout_info=checkout_info,
        checkout_lines=lines,
        order_data=_prepare_order_data(
            manager=manager,
            checkout_info=checkout_info,
            lines=lines,
            discounts=[],
            taxes_included_in_prices=True,
        ),
        user=customer_user,
        app=None,
        manager=manager,
    )

    gift_card_created_by_staff.refresh_from_db()
    gift_card.refresh_from_db()
    zero_price = zero_money(gift_card.currency)
    assert order.gift_cards.count() > 0
    assert gift_card_created_by_staff.current_balance == zero_price
    assert gift_card.current_balance == zero_price
    assert price_without_gift_card.gross.amount == (
        gift_cards_balance_before_order + order.total.gross.amount
    )
    assert GiftCardEvent.objects.filter(
        gift_card=gift_card_created_by_staff, type=GiftCardEvents.USED_IN_ORDER
    )
    assert GiftCardEvent.objects.filter(
        gift_card=gift_card, type=GiftCardEvents.USED_IN_ORDER
    )


@mock.patch("saleor.giftcard.utils.send_gift_card_notification")
@pytest.mark.parametrize("is_anonymous_user", (True, False))
def test_create_order_gift_card_bought(
    send_notification_mock,
    checkout_with_gift_card_items,
    payment_txn_captured,
    customer_user,
    shipping_method,
    is_anonymous_user,
    non_shippable_gift_card_product,
):
    """Ensure that the gift cards will be fulfilled, when newly created order
    is captured."""
    # given
    checkout_user = None if is_anonymous_user else customer_user
    checkout = checkout_with_gift_card_items
    checkout.user = checkout_user
    checkout.billing_address = customer_user.default_billing_address
    checkout.shipping_address = customer_user.default_billing_address
    checkout.shipping_method = shipping_method
    checkout.tracking_code = "tracking_code"
    checkout.redirect_url = "https://www.example.com"
    checkout.save()

    manager = get_plugins_manager()
    lines, _ = fetch_checkout_lines(checkout)
    checkout_info = fetch_checkout_info(checkout, lines, [], manager)

    amount = calculations.calculate_checkout_total_with_gift_cards(
        manager, checkout_info, lines, customer_user.default_billing_address
    ).gross.amount

    payment_txn_captured.order = None
    payment_txn_captured.checkout = checkout
    payment_txn_captured.captured_amount = amount
    payment_txn_captured.total = amount
    payment_txn_captured.save(
        update_fields=["order", "checkout", "total", "captured_amount"]
    )

    txn = payment_txn_captured.transactions.first()
    txn.amount = amount
    txn.save(update_fields=["amount"])

    subtotal = calculations.checkout_subtotal(
        manager=manager,
        checkout_info=checkout_info,
        lines=lines,
        address=checkout.shipping_address,
    )
    shipping_price = calculations.checkout_shipping_price(
        manager=manager,
        checkout_info=checkout_info,
        lines=lines,
        address=checkout.shipping_address,
    )
    total_gross = subtotal.gross + shipping_price.gross - checkout.discount

    # when
    order = _create_order(
        checkout_info=checkout_info,
        checkout_lines=lines,
        order_data=_prepare_order_data(
            manager=manager,
            checkout_info=checkout_info,
            lines=lines,
            discounts=None,
            taxes_included_in_prices=True,
        ),
        user=customer_user if not is_anonymous_user else None,
        app=None,
        manager=manager,
    )

    # then
    flush_post_commit_hooks()
    assert order.total.gross == total_gross
    flush_post_commit_hooks()
    gift_card = GiftCard.objects.get()
    assert (
        gift_card.initial_balance
        == order.lines.get(
            variant=non_shippable_gift_card_product.variants.first()
        ).unit_price_gross
    )
    assert GiftCardEvent.objects.filter(gift_card=gift_card, type=GiftCardEvents.BOUGHT)
    flush_post_commit_hooks()
    send_notification_mock.assert_called_once_with(
        checkout_user,
        None,
        checkout_user,
        order.user_email,
        gift_card,
        manager,
        order.channel.slug,
        resending=False,
    )


@mock.patch("saleor.giftcard.utils.send_gift_card_notification")
@pytest.mark.parametrize("is_anonymous_user", (True, False))
def test_create_order_gift_card_bought_order_not_captured_gift_cards_not_sent(
    send_notification_mock,
    checkout_with_gift_card_items,
    customer_user,
    shipping_method,
    is_anonymous_user,
):
    """Ensure that the gift cards will be not fulfilled, when newly created order
    is not captured."""
    # given
    checkout_user = None if is_anonymous_user else customer_user
    checkout = checkout_with_gift_card_items
    checkout.user = checkout_user
    checkout.billing_address = customer_user.default_billing_address
    checkout.shipping_address = customer_user.default_billing_address
    checkout.shipping_method = shipping_method
    checkout.tracking_code = "tracking_code"
    checkout.redirect_url = "https://www.example.com"
    checkout.save()

    manager = get_plugins_manager()
    lines, _ = fetch_checkout_lines(checkout)
    checkout_info = fetch_checkout_info(checkout, lines, [], manager)

    subtotal = calculations.checkout_subtotal(
        manager=manager,
        checkout_info=checkout_info,
        lines=lines,
        address=checkout.shipping_address,
    )
    shipping_price = calculations.checkout_shipping_price(
        manager=manager,
        checkout_info=checkout_info,
        lines=lines,
        address=checkout.shipping_address,
    )
    total_gross = subtotal.gross + shipping_price.gross - checkout.discount

    # when
    order = _create_order(
        checkout_info=checkout_info,
        checkout_lines=lines,
        order_data=_prepare_order_data(
            manager=manager,
            checkout_info=checkout_info,
            lines=lines,
            discounts=None,
            taxes_included_in_prices=True,
        ),
        user=customer_user if not is_anonymous_user else None,
        app=None,
        manager=manager,
    )

    # then
    flush_post_commit_hooks()
    flush_post_commit_hooks()
    assert order.total.gross == total_gross
    assert not GiftCard.objects.exists()
    send_notification_mock.assert_not_called()


@mock.patch("saleor.giftcard.utils.send_gift_card_notification")
@pytest.mark.parametrize("is_anonymous_user", (True, False))
def test_create_order_gift_card_bought_only_shippable_gift_card(
    send_notification_mock,
    checkout,
    shippable_gift_card_product,
    customer_user,
    shipping_method,
    is_anonymous_user,
):
    checkout_user = None if is_anonymous_user else customer_user
    checkout_info = fetch_checkout_info(checkout, [], [], get_plugins_manager())
    shippable_variant = shippable_gift_card_product.variants.get()
    add_variant_to_checkout(checkout_info, shippable_variant, 2)

    checkout.user = checkout_user
    checkout.billing_address = customer_user.default_billing_address
    checkout.shipping_address = customer_user.default_billing_address
    checkout.shipping_method = shipping_method
    checkout.tracking_code = "tracking_code"
    checkout.redirect_url = "https://www.example.com"
    checkout.save()

    manager = get_plugins_manager()
    lines, _ = fetch_checkout_lines(checkout)
    checkout_info = fetch_checkout_info(checkout, lines, [], manager)

    subtotal = calculations.checkout_subtotal(
        manager=manager,
        checkout_info=checkout_info,
        lines=lines,
        address=checkout.shipping_address,
    )
    shipping_price = calculations.checkout_shipping_price(
        manager=manager,
        checkout_info=checkout_info,
        lines=lines,
        address=checkout.shipping_address,
    )
    total_gross = subtotal.gross + shipping_price.gross - checkout.discount

    order = _create_order(
        checkout_info=checkout_info,
        checkout_lines=lines,
        order_data=_prepare_order_data(
            manager=manager,
            checkout_info=checkout_info,
            lines=lines,
            discounts=None,
            taxes_included_in_prices=True,
        ),
        user=customer_user if not is_anonymous_user else None,
        app=None,
        manager=manager,
    )

    assert order.total.gross == total_gross
    assert not GiftCard.objects.all()
    send_notification_mock.assert_not_called()


@pytest.mark.parametrize("is_anonymous_user", (True, False))
def test_create_order_gift_card_bought_do_not_fulfill_gift_cards_automatically(
    site_settings,
    checkout_with_gift_card_items,
    customer_user,
    shipping_method,
    is_anonymous_user,
    non_shippable_gift_card_product,
):
    site_settings.automatically_fulfill_non_shippable_gift_card = False
    site_settings.save(update_fields=["automatically_fulfill_non_shippable_gift_card"])

    checkout_user = None if is_anonymous_user else customer_user
    checkout = checkout_with_gift_card_items
    checkout.user = checkout_user
    checkout.billing_address = customer_user.default_billing_address
    checkout.shipping_address = customer_user.default_billing_address
    checkout.shipping_method = shipping_method
    checkout.tracking_code = "tracking_code"
    checkout.redirect_url = "https://www.example.com"
    checkout.save()

    manager = get_plugins_manager()
    lines, _ = fetch_checkout_lines(checkout)
    checkout_info = fetch_checkout_info(checkout, lines, [], manager)

    subtotal = calculations.checkout_subtotal(
        manager=manager,
        checkout_info=checkout_info,
        lines=lines,
        address=checkout.shipping_address,
    )
    shipping_price = calculations.checkout_shipping_price(
        manager=manager,
        checkout_info=checkout_info,
        lines=lines,
        address=checkout.shipping_address,
    )
    total_gross = subtotal.gross + shipping_price.gross - checkout.discount

    order = _create_order(
        checkout_info=checkout_info,
        checkout_lines=lines,
        order_data=_prepare_order_data(
            manager=manager,
            checkout_info=checkout_info,
            lines=lines,
            discounts=None,
            taxes_included_in_prices=True,
        ),
        user=customer_user if not is_anonymous_user else None,
        app=None,
        manager=manager,
    )

    assert order.total.gross == total_gross
    assert not GiftCard.objects.all()


def test_note_in_created_order(checkout_with_item, address, customer_user):
    checkout_with_item.shipping_address = address
    checkout_with_item.note = "test_note"
    checkout_with_item.tracking_code = "tracking_code"
    checkout_with_item.redirect_url = "https://www.example.com"
    checkout_with_item.save()
    manager = get_plugins_manager()
    lines, _ = fetch_checkout_lines(checkout_with_item)
    checkout_info = fetch_checkout_info(checkout_with_item, lines, [], manager)
    order = _create_order(
        checkout_info=checkout_info,
        checkout_lines=lines,
        order_data=_prepare_order_data(
            manager=manager,
            checkout_info=checkout_info,
            lines=lines,
            discounts=[],
            taxes_included_in_prices=True,
        ),
        user=customer_user,
        app=None,
        manager=manager,
    )
    assert order.customer_note == checkout_with_item.note


def test_create_order_with_variant_tracking_false(
    checkout, customer_user, variant_without_inventory_tracking
):
    variant = variant_without_inventory_tracking
    checkout.user = customer_user
    checkout.billing_address = customer_user.default_billing_address
    checkout.shipping_address = customer_user.default_billing_address
    checkout.tracking_code = ""
    checkout.redirect_url = "https://www.example.com"
    checkout.save()
    manager = get_plugins_manager()
    checkout_info = fetch_checkout_info(checkout, [], [], manager)
    add_variant_to_checkout(checkout_info, variant, 10, check_quantity=False)

    lines, _ = fetch_checkout_lines(checkout)
    order_data = _prepare_order_data(
        manager=manager,
        checkout_info=checkout_info,
        lines=lines,
        discounts=[],
        taxes_included_in_prices=True,
    )

    order_1 = _create_order(
        checkout_info=checkout_info,
        checkout_lines=lines,
        order_data=order_data,
        user=customer_user,
        app=None,
        manager=manager,
    )
    assert order_1.checkout_token == checkout.token


@override_settings(LANGUAGE_CODE="fr")
def test_create_order_use_translations(
    checkout_with_item, customer_user, shipping_method
):
    translated_product_name = "French name"
    translated_variant_name = "French variant name"

    checkout = checkout_with_item
    checkout.user = customer_user
    checkout.billing_address = customer_user.default_billing_address
    checkout.shipping_address = customer_user.default_billing_address
    checkout.shipping_method = shipping_method
    checkout.tracking_code = ""
    checkout.redirect_url = "https://www.example.com"
    checkout.language_code = "fr"
    checkout.save()

    manager = get_plugins_manager()
    lines, _ = fetch_checkout_lines(checkout)
    checkout_info = fetch_checkout_info(checkout, lines, [], manager)

    variant = lines[0].variant
    product = lines[0].product

    ProductTranslation.objects.create(
        language_code="fr",
        product=product,
        name=translated_product_name,
    )
    ProductVariantTranslation.objects.create(
        language_code="fr",
        product_variant=variant,
        name=translated_variant_name,
    )

    order_data = _prepare_order_data(
        manager=manager,
        checkout_info=checkout_info,
        lines=lines,
        discounts=[],
        taxes_included_in_prices=True,
    )
    order_line = order_data["lines"][0].line

    assert order_line.translated_product_name == translated_product_name
    assert order_line.translated_variant_name == translated_variant_name


@mock.patch("saleor.plugins.manager.PluginsManager.notify")
def test_complete_checkout_0_total_captured_payment_creates_expected_events(
    mock_notify, checkout_with_item_total_0, customer_user, channel_USD, app
):
    checkout = checkout_with_item_total_0
    checkout_user = customer_user

    # Ensure not events are existing prior
    assert not OrderEvent.objects.exists()
    assert not CustomerEvent.objects.exists()

    # Prepare valid checkout
    checkout.user = checkout_user
    checkout.billing_address = customer_user.default_billing_address
    checkout.redirect_url = "https://www.example.com"
    checkout.save()

    # Place checkout
    manager = get_plugins_manager()
    lines, _ = fetch_checkout_lines(checkout)
    checkout_info = fetch_checkout_info(checkout, lines, [], manager)
    order, action_required, action_data = complete_checkout(
        checkout_info=checkout_info,
        manager=manager,
        lines=lines,
        payment_data={},
        store_source=False,
        discounts=None,
        user=customer_user,
        app=app,
    )

    flush_post_commit_hooks()
    (
        order_marked_as_paid,
        order_placed_event,
        order_confirmed_event,
    ) = order.events.all()  # type: OrderEvent

    # Ensure the correct order event was created
    # is the event the expected type
    assert order_placed_event.type == OrderEvents.PLACED
    # is the user anonymous/ the customer
    assert order_placed_event.user == checkout_user
    # is the associated backref order valid
    assert order_placed_event.order is order
    # ensure a date was set
    assert order_placed_event.date
    # should not have any additional parameters
    assert not order_placed_event.parameters

    # Ensure the correct order event was created
    # is the event the expected type
    assert order_marked_as_paid.type == OrderEvents.ORDER_MARKED_AS_PAID
    # is the user anonymous/ the customer
    assert order_marked_as_paid.user == checkout_user
    # is the associated backref order valid
    assert order_marked_as_paid.order is order
    # ensure a date was set
    assert order_marked_as_paid.date
    # should not have any additional parameters
    assert not order_marked_as_paid.parameters

    expected_order_payload = {
        "order": get_default_order_payload(order, checkout.redirect_url),
        "recipient_email": order.get_customer_email(),
        "site_name": "mirumee.com",
        "domain": "mirumee.com",
    }

    # Ensure the correct order confirmed event was created
    # should be order confirmed event
    assert order_confirmed_event.type == OrderEvents.CONFIRMED
    # ensure the user is checkout user
    assert order_confirmed_event.user == checkout_user
    # ensure the order confirmed event is related to order
    assert order_confirmed_event.order is order
    # ensure a date was set
    assert order_confirmed_event.date
    # ensure the event parameters are empty
    assert order_confirmed_event.parameters == {}

    mock_notify.assert_has_calls(
        [
            mock.call(
                NotifyEventType.ORDER_CONFIRMATION,
                expected_order_payload,
                channel_slug=channel_USD.slug,
            )
        ],
        any_order=True,
    )

    # Ensure the correct customer event was created if the user was not anonymous
    placement_event = customer_user.events.get()  # type: CustomerEvent
    assert placement_event.type == CustomerEvents.PLACED_ORDER  # check the event type
    assert placement_event.user == customer_user  # check the backref is valid
    assert placement_event.order == order  # check the associated order is valid
    assert placement_event.date  # ensure a date was set
    assert not placement_event.parameters  # should not have any additional parameters


@mock.patch("saleor.checkout.complete_checkout._create_order")
@mock.patch(
    "saleor.checkout.complete_checkout._process_payment",
)
def test_complete_checkout_action_required_voucher_once_per_customer(
    mocked_process_payment,
    mocked_create_order,
    voucher,
    customer_user,
    checkout,
    app,
    payment_txn_to_confirm,
    action_required_gateway_response,
):
    # given
    mocked_process_payment.return_value = action_required_gateway_response

    payment = Payment.objects.create(
        gateway="mirumee.payments.dummy", is_active=True, checkout=checkout
    )
    payment.to_confirm = True
    payment.save()

    checkout.user = customer_user
    checkout.billing_address = customer_user.default_billing_address
    checkout.shipping_address = customer_user.default_billing_address
    checkout.tracking_code = ""
    checkout.redirect_url = "https://www.example.com"
    checkout.voucher_code = voucher.code
    checkout.save()

    voucher.apply_once_per_customer = True
    voucher.save()

    manager = get_plugins_manager()
    lines, _ = fetch_checkout_lines(checkout)
    checkout_info = fetch_checkout_info(checkout, lines, [], manager)

    # when
    order, action_required, _ = complete_checkout(
        checkout_info=checkout_info,
        manager=manager,
        lines=lines,
        payment_data={},
        store_source=False,
        discounts=None,
        user=customer_user,
        app=app,
    )
    # then
    voucher_customer = VoucherCustomer.objects.filter(
        voucher=voucher, customer_email=customer_user.email
    )
    assert not order
    assert action_required is True
    assert not voucher_customer.exists()
    mocked_create_order.assert_not_called()


@mock.patch("saleor.checkout.complete_checkout._create_order")
def test_complete_checkout_order_not_created_when_the_refund_is_ongoing(
    mocked_create_order,
    customer_user,
    checkout,
    payment_txn_to_confirm,
):
    # given
    payment = Payment.objects.create(
        gateway="mirumee.payments.dummy", is_active=True, checkout=checkout
    )
    payment.to_confirm = False
    payment.save()
    payment.transactions.create(
        is_success=True,
        action_required=False,
        kind=TransactionKind.REFUND_ONGOING,
        amount=payment.total,
        currency=payment.currency,
        token="test",
        gateway_response={},
    )

    checkout.user = customer_user
    checkout.billing_address = customer_user.default_billing_address
    checkout.shipping_address = customer_user.default_billing_address
    checkout.tracking_code = ""
    checkout.redirect_url = "https://www.example.com"
    checkout.save()

    manager = get_plugins_manager()
    lines, _ = fetch_checkout_lines(checkout)
    checkout_info = fetch_checkout_info(checkout, lines, [], manager)

    # when
    order, _, _ = complete_checkout(
        checkout_info=checkout_info,
        manager=manager,
        lines=lines,
        payment_data={},
        store_source=False,
        discounts=None,
        user=customer_user,
        app=None,
    )

    # then
    assert not order
    mocked_create_order.assert_not_called()


def test_process_shipping_data_for_order_store_customer_shipping_address(
    checkout_with_item, customer_user, address_usa, shipping_method
):
    # given
    checkout = checkout_with_item

    checkout.user = customer_user
    checkout.billing_address = customer_user.default_billing_address
    checkout.shipping_address = address_usa
    checkout.shipping_method = shipping_method
    checkout.save()

    user_address_count = customer_user.addresses.count()

    manager = get_plugins_manager()
    lines, _ = fetch_checkout_lines(checkout)
    checkout_info = fetch_checkout_info(checkout, lines, [], manager)
    shipping_price = zero_taxed_money(checkout.currency)

    # when
    _ = _process_shipping_data_for_order(checkout_info, shipping_price, manager, lines)

    # then
    new_user_address_count = customer_user.addresses.count()
    new_address_data = address_usa.as_data()
    assert new_user_address_count == user_address_count + 1
    assert customer_user.addresses.filter(**new_address_data).exists()


def test_process_shipping_data_for_order_dont_store_customer_click_and_collect_address(
    checkout_with_item_for_cc, customer_user, address_usa, warehouse_for_cc
):
    # given
    checkout = checkout_with_item_for_cc

    warehouse_for_cc.address = address_usa
    warehouse_for_cc.save()

    checkout.user = customer_user
    checkout.billing_address = customer_user.default_billing_address
    checkout.shipping_address = None
    checkout.collection_point = warehouse_for_cc
    checkout.save()

    user_address_count = customer_user.addresses.count()

    manager = get_plugins_manager()
    lines, _ = fetch_checkout_lines(checkout)
    checkout_info = fetch_checkout_info(checkout, lines, [], manager)
    shipping_price = zero_taxed_money(checkout.currency)

    # when
    _ = _process_shipping_data_for_order(checkout_info, shipping_price, manager, lines)

    # then
    new_user_address_count = customer_user.addresses.count()
    new_address_data = warehouse_for_cc.address.as_data()
    assert new_user_address_count == user_address_count
    assert not customer_user.addresses.filter(**new_address_data).exists()


<<<<<<< HEAD
def delete_checkout(*a, **k):
    ch = Checkout.objects.filter(pk=a[0].checkout.pk).first()
    ch.delete()


@mock.patch("saleor.plugins.manager.PluginsManager.notify")
def test_complete_checkout_race_condition(
    mock_notify, checkout_with_item_total_0, customer_user, channel_USD, app
):
    checkout_user = customer_user
    checkout = checkout_with_item_total_0
    # Prepare valid checkout
    checkout.user = checkout_user
    checkout.billing_address = customer_user.default_billing_address
    checkout.redirect_url = "https://www.example.com"
    checkout.save()
    token = checkout.token

    # Place checkout
=======
@mock.patch("saleor.payment.gateway.payment_refund_or_void")
def test_complete_checkout_invalid_shipping_method(
    mocked_payment_refund_or_void,
    voucher,
    customer_user,
    checkout_ready_to_complete,
    app,
    payment_txn_to_confirm,
):
    """Ensure that when an error in _prepare_checkout method is raised
    the method for refund or void is called."""
    # given
    checkout = checkout_ready_to_complete

    payment = Payment.objects.create(
        gateway="mirumee.payments.dummy", is_active=True, checkout=checkout
    )
    payment.to_confirm = True
    payment.save()

    checkout.user = customer_user
    checkout.billing_address = customer_user.default_billing_address
    checkout.shipping_address = customer_user.default_billing_address
    checkout.tracking_code = ""
    checkout.redirect_url = "https://www.example.com"

    checkout.voucher_code = voucher.code
    checkout.save()

    # make the current shipping method invalid
    checkout.shipping_method.channel_listings.filter(channel=checkout.channel).delete()

    voucher.apply_once_per_customer = True
    voucher.save()
>>>>>>> 5b23714e
    manager = get_plugins_manager()
    lines, _ = fetch_checkout_lines(checkout)
    checkout_info = fetch_checkout_info(checkout, lines, [], manager)

<<<<<<< HEAD
    with before_after.after(
        "saleor.checkout.complete_checkout.clean_checkout_shipping", delete_checkout
    ):
        order, action_required, action_data = complete_checkout(
=======
    # when
    with pytest.raises(ValidationError):
        order, action_required, _ = complete_checkout(
>>>>>>> 5b23714e
            checkout_info=checkout_info,
            manager=manager,
            lines=lines,
            payment_data={},
            store_source=False,
            discounts=None,
            user=customer_user,
            app=app,
        )

<<<<<<< HEAD
        flush_post_commit_hooks()
    assert order.checkout_token == token
    with pytest.raises(checkout._meta.model.DoesNotExist):
        checkout.refresh_from_db()
=======
        # then
        voucher_customer = VoucherCustomer.objects.filter(
            voucher=voucher, customer_email=customer_user.email
        )
        assert not order
        assert action_required is True
        assert not voucher_customer.exists()

    mocked_payment_refund_or_void.called_once_with(
        payment, manager, channel_slug=checkout.channel.slug
    )
>>>>>>> 5b23714e
<|MERGE_RESOLUTION|>--- conflicted
+++ resolved
@@ -1462,7 +1462,6 @@
     assert not customer_user.addresses.filter(**new_address_data).exists()
 
 
-<<<<<<< HEAD
 def delete_checkout(*a, **k):
     ch = Checkout.objects.filter(pk=a[0].checkout.pk).first()
     ch.delete()
@@ -1482,56 +1481,14 @@
     token = checkout.token
 
     # Place checkout
-=======
-@mock.patch("saleor.payment.gateway.payment_refund_or_void")
-def test_complete_checkout_invalid_shipping_method(
-    mocked_payment_refund_or_void,
-    voucher,
-    customer_user,
-    checkout_ready_to_complete,
-    app,
-    payment_txn_to_confirm,
-):
-    """Ensure that when an error in _prepare_checkout method is raised
-    the method for refund or void is called."""
-    # given
-    checkout = checkout_ready_to_complete
-
-    payment = Payment.objects.create(
-        gateway="mirumee.payments.dummy", is_active=True, checkout=checkout
-    )
-    payment.to_confirm = True
-    payment.save()
-
-    checkout.user = customer_user
-    checkout.billing_address = customer_user.default_billing_address
-    checkout.shipping_address = customer_user.default_billing_address
-    checkout.tracking_code = ""
-    checkout.redirect_url = "https://www.example.com"
-
-    checkout.voucher_code = voucher.code
-    checkout.save()
-
-    # make the current shipping method invalid
-    checkout.shipping_method.channel_listings.filter(channel=checkout.channel).delete()
-
-    voucher.apply_once_per_customer = True
-    voucher.save()
->>>>>>> 5b23714e
-    manager = get_plugins_manager()
-    lines, _ = fetch_checkout_lines(checkout)
-    checkout_info = fetch_checkout_info(checkout, lines, [], manager)
-
-<<<<<<< HEAD
+    manager = get_plugins_manager()
+    lines, _ = fetch_checkout_lines(checkout)
+    checkout_info = fetch_checkout_info(checkout, lines, [], manager)
+
     with before_after.after(
         "saleor.checkout.complete_checkout.clean_checkout_shipping", delete_checkout
     ):
         order, action_required, action_data = complete_checkout(
-=======
-    # when
-    with pytest.raises(ValidationError):
-        order, action_required, _ = complete_checkout(
->>>>>>> 5b23714e
             checkout_info=checkout_info,
             manager=manager,
             lines=lines,
@@ -1542,12 +1499,63 @@
             app=app,
         )
 
-<<<<<<< HEAD
         flush_post_commit_hooks()
     assert order.checkout_token == token
     with pytest.raises(checkout._meta.model.DoesNotExist):
         checkout.refresh_from_db()
-=======
+
+
+@mock.patch("saleor.payment.gateway.payment_refund_or_void")
+def test_complete_checkout_invalid_shipping_method(
+    mocked_payment_refund_or_void,
+    voucher,
+    customer_user,
+    checkout_ready_to_complete,
+    app,
+    payment_txn_to_confirm,
+):
+    """Ensure that when an error in _prepare_checkout method is raised
+    the method for refund or void is called."""
+    # given
+    checkout = checkout_ready_to_complete
+
+    payment = Payment.objects.create(
+        gateway="mirumee.payments.dummy", is_active=True, checkout=checkout
+    )
+    payment.to_confirm = True
+    payment.save()
+
+    checkout.user = customer_user
+    checkout.billing_address = customer_user.default_billing_address
+    checkout.shipping_address = customer_user.default_billing_address
+    checkout.tracking_code = ""
+    checkout.redirect_url = "https://www.example.com"
+
+    checkout.voucher_code = voucher.code
+    checkout.save()
+
+    # make the current shipping method invalid
+    checkout.shipping_method.channel_listings.filter(channel=checkout.channel).delete()
+
+    voucher.apply_once_per_customer = True
+    voucher.save()
+    manager = get_plugins_manager()
+    lines, _ = fetch_checkout_lines(checkout)
+    checkout_info = fetch_checkout_info(checkout, lines, [], manager)
+
+    # when
+    with pytest.raises(ValidationError):
+        order, action_required, _ = complete_checkout(
+            checkout_info=checkout_info,
+            manager=manager,
+            lines=lines,
+            payment_data={},
+            store_source=False,
+            discounts=None,
+            user=customer_user,
+            app=app,
+        )
+
         # then
         voucher_customer = VoucherCustomer.objects.filter(
             voucher=voucher, customer_email=customer_user.email
@@ -1558,5 +1566,4 @@
 
     mocked_payment_refund_or_void.called_once_with(
         payment, manager, channel_slug=checkout.channel.slug
-    )
->>>>>>> 5b23714e
+    )